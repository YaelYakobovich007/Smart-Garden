--- conflicted
+++ resolved
@@ -6,11 +6,7 @@
 # Constants for Modbus communication
 DEFAULT_MODBUS_ID = 1
 DEFAULT_PORT = "/dev/ttyUSB0"
-<<<<<<< HEAD
-DEFAULT_BAUDRATE = 4800  # Baud rate for Modbus communicatio
-=======
 DEFAULT_BAUDRATE = 4800
->>>>>>> 79d4b925
 REGISTER_START_ADDRESS = 0x0000  # Start register address for humidity
 
 class Sensor:
