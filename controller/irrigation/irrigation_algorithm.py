from datetime import datetime
import time
from controller.dto.irrigation_result import IrrigationResult
from controller.models.plant import Plant
from controller.services.weather_service import WeatherService


class IrrigationAlgorithm:
    """
    This class encapsulates the core irrigation algorithm for a plant.
    """

    def __init__(self):
        self.water_per_pulse: float = 0.03
        self.pause_between_pulses: int = 10
        self.weather_service = WeatherService()

    async def irrigate(self, plant: "Plant") -> IrrigationResult:
        """
        Main function that decides whether to irrigate a plant and performs the process.
        """
        print(f"\n🌱 === IRRIGATION ALGORITHM START ===")
        print(f"📊 Plant ID: {plant.plant_id}")
        print(f"📍 Location: ({plant.lat}, {plant.lon})")
        print(f"💧 Desired Moisture: {plant.desired_moisture}%")
        print(f"🚰 Valve ID: {plant.valve.valve_id}")
        print(f"📡 Sensor Port: {plant.sensor.port}")
        print(f"⏰ Last Irrigation: {plant.last_irrigation_time}")
        
        # Get current moisture
        current_moisture = await plant.get_moisture()
        print(f"💧 Current Moisture: {current_moisture}%")
        print(f"📈 Moisture Gap: {plant.desired_moisture - current_moisture:.1f}%")
        
        # Case 1: Skip irrigation if rain is expected
<<<<<<< HEAD
        print(f"\n🌤️  Checking weather conditions...")
        will_rain = self.weather_service.will_rain_today(plant.lat, plant.lon)
        print(f"   Weather Check: {'🌧️  Rain expected' if will_rain else '☀️  No rain expected'}")
        
        if will_rain:
            print(f"❌ SKIPPING IRRIGATION — Rain expected today!")
            print(f"   Reason: Weather forecast indicates rain")
            return IrrigationResult(
                status="skipped",
                reason="rain_expected",
                moisture=current_moisture
=======
        if self.weather_service.will_rain_today(plant.lat, plant.lon):
            print(f"Skipping irrigation for {plant.plant_id} — rain expected today.")
            return IrrigationResult.skipped(
                plant_id=plant.plant_id,
                moisture=current_moisture,
                reason="rain_expected"
>>>>>>> c930272f
            )

        # Case 2: Overwatered — block and stop
        print(f"\n🚨 Checking for overwatering...")
        is_overwatered = self.is_overwatered(plant, current_moisture)
        print(f"   Overwatered Check: {'❌ OVERWATERED' if is_overwatered else '✅ Not overwatered'}")
        
        if is_overwatered:
            print(f"🚫 BLOCKING VALVE — Plant is overwatered!")
            print(f"   Current Moisture: {current_moisture}%")
            print(f"   Desired Moisture: {plant.desired_moisture}%")
            print(f"   Excess: {current_moisture - plant.desired_moisture:.1f}%")
            plant.valve.block()
            return IrrigationResult.error(
                plant_id=plant.plant_id,
                error_message="overwatered",
                moisture=current_moisture
            )

        # Case 3: If soil is already moist enough, skip irrigation
<<<<<<< HEAD
        print(f"\n✅ Checking if irrigation is needed...")
        should_irrigate = self.should_irrigate(plant, current_moisture)
        print(f"   Irrigation Needed: {'✅ YES' if should_irrigate else '❌ NO'}")
        print(f"   Current: {current_moisture}% vs Desired: {plant.desired_moisture}%")
        
        if not should_irrigate:
            print(f"⏭️  SKIPPING IRRIGATION — Already moist enough!")
            print(f"   Current moisture ({current_moisture}%) >= Desired moisture ({plant.desired_moisture}%)")
            return IrrigationResult(
                status="skipped",
                reason="already moist",
                moisture=current_moisture
=======
        if not self.should_irrigate(plant, current_moisture):
            return IrrigationResult.skipped(
                plant_id=plant.plant_id,
                moisture=current_moisture,
                reason="already moist"
>>>>>>> c930272f
            )

        # Case 4: Otherwise, perform irrigation cycle
        print(f"\n🚰 STARTING IRRIGATION CYCLE")
        print(f"   Target Moisture: {plant.desired_moisture}%")
        print(f"   Current Moisture: {current_moisture}%")
        print(f"   Water Needed: {plant.desired_moisture - current_moisture:.1f}%")
        return await self.perform_irrigation(plant, current_moisture)

    def is_overwatered(self, plant: "Plant", moisture: float) -> bool:
        """
        Determines if the plant is overwatered.
        """
        if plant.last_irrigation_time:
            time_since = time.time() - plant.last_irrigation_time.timestamp()
            if time_since > 86400 and moisture > plant.desired_moisture + 10:  # 86400 = 1 day
                return True
        return False

    def should_irrigate(self, plant: "Plant", current_moisture: float) -> bool:
        """
        Checks if irrigation is necessary based on desired moisture level.
        """
        return current_moisture < plant.desired_moisture

    async def perform_irrigation(self, plant: "Plant", initial_moisture: float) -> IrrigationResult:
        """
        Executes the irrigation cycle using water pulses.
        """
        print(f"\n💧 === IRRIGATION CYCLE DETAILS ===")
        print(f"🚰 Valve Configuration:")
        print(f"   Valve ID: {plant.valve.valve_id}")
        print(f"   Water Limit: {plant.valve.water_limit}L")
        print(f"   Flow Rate: {plant.valve.flow_rate}L/s")
        print(f"   Pipe Diameter: {plant.valve.pipe_diameter}cm")
        
        print(f"\n⚙️  Pulse Configuration:")
        print(f"   Water Per Pulse: {self.water_per_pulse}L")
        print(f"   Pause Between Pulses: {self.pause_between_pulses}s")
        pulse_time: float = plant.valve.calculate_open_time(self.water_per_pulse)
        print(f"   Pulse Duration: {pulse_time:.2f}s")
        
        print(f"\n📊 Irrigation Parameters:")
        print(f"   Initial Moisture: {initial_moisture}%")
        print(f"   Target Moisture: {plant.desired_moisture}%")
        print(f"   Moisture Gap: {plant.desired_moisture - initial_moisture:.1f}%")
        print(f"   Max Water: {plant.valve.water_limit}L")
        
        total_water: float = 0.0
        water_limit: float = plant.valve.water_limit
        pulse_count = 0

        print(f"\n🔄 Starting Water Pulses...")
        print(f"   {'Pulse':<6} {'Water':<8} {'Current':<10} {'Target':<8} {'Gap':<8} {'Status':<15}")
        print(f"   {'-----':<6} {'-----':<8} {'-------':<10} {'------':<8} {'---':<8} {'------':<15}")
        
        while total_water < water_limit:
            current_moisture: float = await plant.get_moisture()
            moisture_gap = plant.desired_moisture - current_moisture
            
            print(f"   {pulse_count+1:<6} {total_water:<8.2f}L {current_moisture:<10.1f}% {plant.desired_moisture:<8.1f}% {moisture_gap:<8.1f}% ", end="")
            
            if current_moisture >= plant.desired_moisture:
                print("✅ TARGET REACHED")
                break
            elif total_water >= water_limit:
                print("🚫 WATER LIMIT REACHED")
                break
            else:
                print("💧 WATERING...")
            
            # Perform water pulse
            print(f"      🔓 Opening valve for {pulse_time:.2f}s...")
            plant.valve.request_open()
            time.sleep(pulse_time)
            plant.valve.request_close()
            print(f"      🔒 Valve closed")
            
            total_water += self.water_per_pulse
            pulse_count += 1
            
            # Update simulation if needed
            if plant.sensor.simulation_mode:
                old_moisture = current_moisture
                plant.sensor.update_simulated_value(5)  # 5% increase after each pulse
                print(f"      📈 Simulation: {old_moisture:.1f}% → {plant.sensor.simulated_value:.1f}% (+5%)")
            
            # Pause between pulses
            if total_water < water_limit and current_moisture < plant.desired_moisture:
                print(f"      ⏸️  Pausing {self.pause_between_pulses}s before next pulse...")
                time.sleep(self.pause_between_pulses)

        final_moisture: float = await plant.get_moisture()
        
        print(f"\n📊 IRRIGATION SUMMARY:")
        print(f"   Pulses Completed: {pulse_count}")
        print(f"   Total Water Used: {total_water:.2f}L")
        print(f"   Initial Moisture: {initial_moisture:.1f}%")
        print(f"   Final Moisture: {final_moisture:.1f}%")
        print(f"   Moisture Increase: {final_moisture - initial_moisture:.1f}%")
        print(f"   Target Moisture: {plant.desired_moisture:.1f}%")
        print(f"   Target Reached: {'✅ YES' if final_moisture >= plant.desired_moisture else '❌ NO'}")

        # Fault detection: watered but moisture didn't rise
        if total_water >= water_limit and final_moisture < plant.desired_moisture:
            print(f"\n🚨 FAULT DETECTED!")
            print(f"   ❌ Watered {total_water:.2f}L but moisture is still low!")
            print(f"   📊 Final moisture ({final_moisture:.1f}%) < Target ({plant.desired_moisture:.1f}%)")
            print(f"   🔧 Possible issues: Sensor fault, valve malfunction, or soil drainage")
            plant.valve.block()
            return IrrigationResult.error(
                plant_id=plant.plant_id,
                error_message="sensor mismatch or irrigation fault",
                moisture=initial_moisture,
                final_moisture=final_moisture,
                water_added_liters=total_water
            )

        # Update last irrigation time
        plant.last_irrigation_time = datetime.now()
        print(f"\n✅ IRRIGATION COMPLETED SUCCESSFULLY!")
        print(f"   ⏰ Irrigation Time: {plant.last_irrigation_time}")
        print(f"   🎯 Target Reached: {'✅ YES' if final_moisture >= plant.desired_moisture else '⚠️  PARTIAL'}")

        return IrrigationResult.success(
            plant_id=plant.plant_id,
            moisture=initial_moisture,
            final_moisture=final_moisture,
            water_added_liters=total_water
        )<|MERGE_RESOLUTION|>--- conflicted
+++ resolved
@@ -33,26 +33,12 @@
         print(f"📈 Moisture Gap: {plant.desired_moisture - current_moisture:.1f}%")
         
         # Case 1: Skip irrigation if rain is expected
-<<<<<<< HEAD
-        print(f"\n🌤️  Checking weather conditions...")
-        will_rain = self.weather_service.will_rain_today(plant.lat, plant.lon)
-        print(f"   Weather Check: {'🌧️  Rain expected' if will_rain else '☀️  No rain expected'}")
-        
-        if will_rain:
-            print(f"❌ SKIPPING IRRIGATION — Rain expected today!")
-            print(f"   Reason: Weather forecast indicates rain")
-            return IrrigationResult(
-                status="skipped",
-                reason="rain_expected",
-                moisture=current_moisture
-=======
         if self.weather_service.will_rain_today(plant.lat, plant.lon):
             print(f"Skipping irrigation for {plant.plant_id} — rain expected today.")
             return IrrigationResult.skipped(
                 plant_id=plant.plant_id,
                 moisture=current_moisture,
                 reason="rain_expected"
->>>>>>> c930272f
             )
 
         # Case 2: Overwatered — block and stop
@@ -73,26 +59,11 @@
             )
 
         # Case 3: If soil is already moist enough, skip irrigation
-<<<<<<< HEAD
-        print(f"\n✅ Checking if irrigation is needed...")
-        should_irrigate = self.should_irrigate(plant, current_moisture)
-        print(f"   Irrigation Needed: {'✅ YES' if should_irrigate else '❌ NO'}")
-        print(f"   Current: {current_moisture}% vs Desired: {plant.desired_moisture}%")
-        
-        if not should_irrigate:
-            print(f"⏭️  SKIPPING IRRIGATION — Already moist enough!")
-            print(f"   Current moisture ({current_moisture}%) >= Desired moisture ({plant.desired_moisture}%)")
-            return IrrigationResult(
-                status="skipped",
-                reason="already moist",
-                moisture=current_moisture
-=======
         if not self.should_irrigate(plant, current_moisture):
             return IrrigationResult.skipped(
                 plant_id=plant.plant_id,
                 moisture=current_moisture,
                 reason="already moist"
->>>>>>> c930272f
             )
 
         # Case 4: Otherwise, perform irrigation cycle
