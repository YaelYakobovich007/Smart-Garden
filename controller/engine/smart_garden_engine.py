from typing import Dict, List, Optional
from controller.hardware.relay_controller import RelayController
from controller.hardware.sensors.sensor import Sensor
from controller.hardware.sensors.sensor_manager import SensorManager
from controller.hardware.valves.valve import Valve
from controller.hardware.valves.valves_manager import ValvesManager
from controller.irrigation.irrigation_algorithm import IrrigationAlgorithm
<<<<<<< HEAD
from controller.irrigation.irrigation_controller import IrrigationController
=======
from controller.irrigation.irrigation_schedule import IrrigationSchedule
>>>>>>> 72add72f
from controller.models.plant import Plant

class SmartGardenEngine:
    def __init__(self, total_valves: int = 2, total_sensors: int = 2):
        self.valves_manager : ValvesManager = ValvesManager(total_valves)
        self.sensor_manager = SensorManager(total_sensors)
        self.irrigation_algorithm = IrrigationAlgorithm()
        self.plants: Dict[int, Plant] = {}
        self.relay_controller : RelayController = RelayController(simulation_mode=True) 

    def add_plant(
        self,
        plant_id: int,
        desired_moisture: float,
        schedule_data: Optional[List[Dict[str, str]]] = None,
        pipe_diameter: float = 1.0,
        flow_rate: float = 0.05,
        water_limit: float = 1.0
        ) -> None:
        if plant_id in self.plants:
            raise ValueError(f"Plant ID {plant_id} already exists")

        valve_id = self.valves_manager.assign_valve(plant_id)
        sensor_id = self.sensor_manager.assign_sensor(plant_id)

<<<<<<< HEAD
        valve = Valve(valve_id, pipe_diameter, water_limit, flow_rate, self.irrigation_controller)
        sensor = sensor(simulation_mode=True, initial_moisture=30.0, modbus_id=sensor_id)
=======
        valve = Valve(valve_id, pipe_diameter, water_limit, flow_rate,relay_controller=self.relay_controller, simulation_mode=True)
        sensor = Sensor(simulation_mode=True, modbus_id=sensor_id)
>>>>>>> 72add72f

        plant = Plant(plant_id, desired_moisture, sensor, valve)
        self.plants[plant_id] = plant

        if schedule_data:
            plant.schedule = IrrigationSchedule(plant, schedule_data, self.irrigation_algorithm)
    

    def water_plant(self, plant_id: int) -> None:
        if plant_id not in self.plants:
            raise ValueError(f"Plant {plant_id} not found.")
        plant = self.plants[plant_id]
        self.irrigation_algorithm.irrigate(plant)
        
    def remove_plant(self, plant_id: int) -> None:
        if plant_id not in self.plants:
            raise ValueError(f"Plant {plant_id} not found")
        self.valves_manager.release_valve(plant_id)
        self.sensor_manager.release_sensor(plant_id)
        del self.plants[plant_id]

    def update_all_moisture(self) -> None:
        for plant in self.plants.values():
            plant.update_moisture()

    def disable_plant_watering(self, plant_id: int) -> None:
        if plant_id not in self.plants:
            raise ValueError(f"Plant {plant_id} not found")

        self.plants[plant_id].valve.disable()

    def enable_plant_watering(self, plant_id: int) -> None:
        if plant_id not in self.plants:
            raise ValueError(f"Plant {plant_id} not found")

        self.plants[plant_id].valve.enable()

    def get_available_sensors(self) -> List[int]:
        return self.sensor_manager.get_available_sensors()

    def get_available_valves(self) -> List[int]:
        return self.valves_manager.get_available_valves()<|MERGE_RESOLUTION|>--- conflicted
+++ resolved
@@ -5,11 +5,7 @@
 from controller.hardware.valves.valve import Valve
 from controller.hardware.valves.valves_manager import ValvesManager
 from controller.irrigation.irrigation_algorithm import IrrigationAlgorithm
-<<<<<<< HEAD
-from controller.irrigation.irrigation_controller import IrrigationController
-=======
 from controller.irrigation.irrigation_schedule import IrrigationSchedule
->>>>>>> 72add72f
 from controller.models.plant import Plant
 
 class SmartGardenEngine:
@@ -35,13 +31,8 @@
         valve_id = self.valves_manager.assign_valve(plant_id)
         sensor_id = self.sensor_manager.assign_sensor(plant_id)
 
-<<<<<<< HEAD
-        valve = Valve(valve_id, pipe_diameter, water_limit, flow_rate, self.irrigation_controller)
-        sensor = sensor(simulation_mode=True, initial_moisture=30.0, modbus_id=sensor_id)
-=======
         valve = Valve(valve_id, pipe_diameter, water_limit, flow_rate,relay_controller=self.relay_controller, simulation_mode=True)
         sensor = Sensor(simulation_mode=True, modbus_id=sensor_id)
->>>>>>> 72add72f
 
         plant = Plant(plant_id, desired_moisture, sensor, valve)
         self.plants[plant_id] = plant
