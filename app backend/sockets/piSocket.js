const { sendSuccess, sendError } = require('../utils/wsResponses');
const { handleSensorAssigned, handleValveAssigned } = require('../controllers/plantAssignmentController');
const { completePendingPlant } = require('../services/pendingPlantsTracker');
const { completePendingIrrigation } = require('../services/pendingIrrigationTracker');
const { completePendingMoistureRequest } = require('../services/pendingMoistureTracker');
const { broadcastPlantAdded, broadcastMoistureUpdate } = require('../services/gardenBroadcaster');

let piSocket = null;
const VERBOSE_LOGS = process.env.VERBOSE_LOGS === 'true';
const vLog = (...args) => console.log(...args);

function handlePiSocket(ws) {
  piSocket = ws;
  console.log('[PI] Connected: raspberrypi_main_controller');
  sendSuccess(ws, 'WELCOME', { message: 'Hello Pi' });

  ws.on('message', async (msg) => {
    let data;
    try {
      data = JSON.parse(msg);
      console.log(`[PI] Message received: ${data.type}`);
    } catch {
      console.error('Invalid JSON from Pi:', msg);
      return sendError(ws, 'INVALID_JSON', 'Invalid JSON format');
    }

    if (data.type === 'SENSOR_ASSIGNED') {
      console.log(`[HARDWARE] Sensor assigned: port=${data.data?.sensor_port} plant=${data.data?.plant_id}`);
      return handleSensorAssigned(data, ws);
    }

    if (data.type === 'VALVE_ASSIGNED') {
      console.log(`[HARDWARE] Valve assigned: valve=${data.data?.valve_id} plant=${data.data?.plant_id}`);
      return handleValveAssigned(data, ws);
    }

    if (data.type === 'PI_CONNECT') {
      const connectData = data.data || {};
      const familyCode = connectData.family_code;

      if (!familyCode) {
        console.log('[PI] Connection failed: missing family code');
        return sendError(ws, 'PI_CONNECT_FAIL', 'Family code is required');
      }

      console.log(`[PI] Connecting with family code: ${familyCode}`);

      try {
        // Get garden by invite code
        const { getGardenByInviteCode, getGardenPlantsWithHardware } = require('../services/piSyncService');
        const garden = await getGardenByInviteCode(familyCode);

        if (!garden) {
          console.log(`[PI] Connection failed: garden not found for code ${familyCode}`);
          return sendError(ws, 'PI_CONNECT_FAIL', 'Garden not found for this family code');
        }

        // Get all plants for this garden
        const plants = await getGardenPlantsWithHardware(garden.id);

        // Send garden sync data to Pi
        console.log(`[PI] Connected to garden: ${garden.name}`);
        console.log(`[PI] Syncing ${plants.length} plants`);

        sendSuccess(ws, 'GARDEN_SYNC', {
          garden: { name: garden.name, invite_code: garden.invite_code },
          plants: plants
        });

        // Log plant details for debugging (match payload fields)
        plants.forEach(plant => {
          console.log(`[PI] Plant ${plant.plant_id}: moisture=${plant.desiredMoisture}% sensor=${plant.sensor_port} valve=${plant.valve_id} schedule=${JSON.stringify(plant.scheduleData)}`);
        });

      } catch (error) {
        console.error('Error during Pi connection:', error);
        return sendError(ws, 'PI_CONNECT_FAIL', 'Failed to sync garden data');
      }
    }

    // Handle ADD_PLANT_RESPONSE from Pi
    if (data.type === 'ADD_PLANT_RESPONSE') {
      const responseData = data.data || {};
      const plantId = responseData.plant_id; // This is the real database plant_id

      // Get pending plant info (websocket + plant data)
      const pendingInfo = completePendingPlant(plantId);

      if (responseData.status === 'success') {
        console.log(`Plant ${plantId}: assigned sensor_port=${responseData.sensor_port}, valve=${responseData.assigned_valve}`);

        // Update plant in database with hardware IDs
        const { updatePlantHardware } = require('../models/plantModel');

        try {
          await updatePlantHardware(plantId, responseData.sensor_port, responseData.assigned_valve);
          console.log(`Plant ${plantId} database updated with hardware assignments`);

          // Notify client of successful plant creation with hardware assignment
          if (pendingInfo) {
            const { ws, email, plantData } = pendingInfo;
            sendSuccess(ws, 'ADD_PLANT_SUCCESS', {
              plant: {
                ...plantData,
                sensor_port: responseData.sensor_port,
                valve_id: responseData.assigned_valve
              },
              message: `Plant "${plantData.name}" created successfully with hardware assignment`
            });

            // Broadcast plant addition to other garden members
            try {
              const gardenId = await require('../models/plantModel').getUserGardenId(pendingInfo.userId);
              if (gardenId) {
                await broadcastPlantAdded(gardenId, {
                  ...plantData,
                  sensor_port: responseData.sensor_port,
                  valve_id: responseData.assigned_valve
                }, email);
              }
            } catch (broadcastError) {
              console.error('Error broadcasting plant addition:', broadcastError);
            }
          }
        } catch (dbError) {
          console.error(`Failed to update plant ${plantId} in database:`, dbError);
          // Notify client of database error
          if (pendingInfo) {
            sendError(pendingInfo.ws, 'ADD_PLANT_FAIL', 'Failed to save hardware assignment to database');
          }
        }
      } else {
        console.log(`Plant ${plantId}: hardware assignment failed - ${responseData.error_message}`);
        // Notify client of hardware assignment failure
        if (pendingInfo) {
          sendError(pendingInfo.ws, 'ADD_PLANT_FAIL', `Hardware assignment failed: ${responseData.error_message}`);
        }
      }
    }

    // Handle UPDATE_PLANT_RESPONSE from Pi
    if (data.type === 'UPDATE_PLANT_RESPONSE') {
      const responseData = data.data || {};
      const rawPlantId = responseData.plant_id;
      const plantId = Number(rawPlantId);

      // Get pending update info
      const { getPendingUpdate } = require('../services/pendingUpdateTracker');
      const pendingInfo = getPendingUpdate(plantId);

      if (responseData.success) {
        console.log(`Plant ${plantId} updated successfully on Pi: ${responseData.message}`);

        // Send success response to frontend
        if (pendingInfo) {
          const { sendSuccess } = require('../utils/wsResponses');
          // Get the updated plant data from the database
          const { getPlantById } = require('../models/plantModel');
          try {
            const updatedPlant = await getPlantById(plantId);
            sendSuccess(pendingInfo.ws, 'UPDATE_PLANT_DETAILS_SUCCESS', {
              plant: updatedPlant,
              message: `Plant updated successfully on hardware: ${responseData.message}`
            });
          } catch (error) {
            console.error('Error getting updated plant data:', error);
            sendSuccess(pendingInfo.ws, 'UPDATE_PLANT_DETAILS_SUCCESS', {
              message: `Plant updated successfully on hardware: ${responseData.message}`
            });
          }
        }
      } else {
        console.warn(`Failed to update plant ${plantId} on Pi: ${responseData.message}`);

        // Send error response to frontend
        if (pendingInfo) {
          const { sendError } = require('../utils/wsResponses');
          // Get the updated plant data from the database even on error (in case the update was partially successful)
          const { getPlantById } = require('../models/plantModel');
          try {
            const updatedPlant = await getPlantById(plantId);
            sendError(pendingInfo.ws, 'UPDATE_PLANT_DETAILS_FAIL', {
              plant: updatedPlant,
              message: `Hardware update failed: ${responseData.message}`
            });
          } catch (error) {
            console.error('Error getting updated plant data:', error);
            sendError(pendingInfo.ws, 'UPDATE_PLANT_DETAILS_FAIL', `Hardware update failed: ${responseData.message}`);
          }
        }
      }
    }

    // Handle PI_LOG messages from Pi
    if (data.type === 'PI_LOG') {
      console.log('DEBUG - Received PI_LOG message:');
      console.log('   - Full data:', JSON.stringify(data));
      console.log('   - data.data:', data.data);
      console.log('   - data.data.message:', data.data?.message);

      const logData = data.data || {};
      const timestamp = logData.timestamp || new Date().toISOString();
      const message = logData.message || 'No message';


      console.log(`[PI LOG - ${timestamp}] ${message}`);
      // You could also broadcast this to connected clients if needed
      // For now, just log to server console
      return;
    }

    // Handle IRRIGATION_DECISION messages from Pi
    if (data.type === 'IRRIGATION_DECISION') {
      const decisionData = data.data || {};
      const plantId = Number(decisionData.plant_id);
<<<<<<< HEAD

=======
      const sessionId = decisionData.session_id;
      
>>>>>>> ce1c6f75
      console.log(`[IRRIGATION DECISION] Plant ${plantId}`);
      console.log(`Current Moisture: ${decisionData.current_moisture}%`);
      console.log(`Target Moisture: ${decisionData.target_moisture}%`);
      console.log(`Moisture Gap: ${decisionData.moisture_gap}%`);
      console.log(`Will Irrigate: ${decisionData.will_irrigate}`);
      console.log(`Reason: ${decisionData.reason}`);

      // Get pending irrigation info to send notification
<<<<<<< HEAD
      const { getPendingIrrigation } = require('../services/pendingIrrigationTracker');
      const pendingInfo = getPendingIrrigation(plantId);

=======
      const { getPendingIrrigation, getPendingBySession } = require('../services/pendingIrrigationTracker');
      const pendingInfo = getPendingBySession(sessionId) || getPendingIrrigation(plantId);
      
>>>>>>> ce1c6f75
      if (pendingInfo) {
        // If irrigation will start, notify the client
        if (decisionData.will_irrigate) {
          if (pendingInfo?.ws) {
            sendSuccess(pendingInfo.ws, 'IRRIGATION_STARTED', {
              message: `Starting irrigation for plant "${pendingInfo.plantData.plant_name}"`,
              plantName: pendingInfo.plantData.plant_name,
              plantId: plantId,
              sessionId,
              currentMoisture: decisionData.current_moisture,
              targetMoisture: decisionData.target_moisture
            });
          }
          // Persist irrigation state: smart started
          try {
            const { updateIrrigationState } = require('../models/plantModel');
            await updateIrrigationState(Number(plantId), { mode: 'smart', startAt: new Date(), endAt: null, sessionId });
          } catch (e) {
            console.warn('Failed to persist smart irrigation start:', e.message);
          }
          // Broadcast to other garden members that irrigation started (smart)
          try {
            const { getPlantById } = require('../models/plantModel');
            const plant = await getPlantById(Number(plantId));
            if (plant?.garden_id) {
              const { broadcastToGarden } = require('../services/gardenBroadcaster');
              await broadcastToGarden(plant.garden_id, 'GARDEN_IRRIGATION_STARTED', {
                plantId: Number(plantId),
                plantName: plant.name || pendingInfo.plantData.plant_name,
                mode: 'smart'
              }, pendingInfo.email);
            }
          } catch (e) {
            console.warn('Broadcast GARDEN_IRRIGATION_STARTED failed:', e.message);
          }
        } else {
          // If irrigation will be skipped, notify the client
          if (pendingInfo.ws) {
            sendSuccess(pendingInfo.ws, 'IRRIGATE_SKIPPED', {
              message: `Irrigation skipped for plant "${pendingInfo.plantData.plant_name}": ${decisionData.reason}`,
              plantName: pendingInfo.plantData.plant_name,
              plantId: plantId,
              reason: decisionData.reason
            });
          }
        }

        // Send email notification if available
        if (pendingInfo.email) {
          const { notifyUserOfIrrigationStart } = require('../services/userNotifier');
          notifyUserOfIrrigationStart({
            plantName: pendingInfo.plantData.plant_name,
            email: pendingInfo.email,
            initialMoisture: decisionData.current_moisture,
            targetMoisture: decisionData.target_moisture
          });
          console.log(`Sent irrigation start notification to user ${pendingInfo.email} for plant ${pendingInfo.plantData.plant_name}`);
        }
      }

      return;
    }

    // Handle IRRIGATION_PROGRESS messages from Pi
    if (data.type === 'IRRIGATION_PROGRESS') {
      const progressData = data.data || {};
      const plantId = progressData.plant_id;
      const sessionId = progressData.session_id;
      const stage = progressData.stage;
      const timestamp = progressData.timestamp || new Date().toISOString();


      console.log(`[IRRIGATION PROGRESS - ${timestamp}] Plant ${plantId} - ${stage.toUpperCase()}`);
      console.log(`   Current Moisture: ${progressData.current_moisture}%`);
      console.log(`   Target Moisture: ${progressData.target_moisture}%`);
      console.log(`   Moisture Gap: ${progressData.moisture_gap}%`);
      console.log(`   Total Water Used: ${progressData.total_water_used}L`);
      console.log(`   Pulse Number: ${progressData.pulse_number || 'N/A'}`);
      console.log(`   Water Limit: ${progressData.water_limit || 'N/A'}L`);
      console.log(`   Status: ${progressData.status}`);
      console.log(`   Message: ${progressData.message}`);


      // Display details object if it exists
      if (progressData.details) {
        console.log(`   Details:`);
        Object.entries(progressData.details).forEach(([key, value]) => {
          console.log(`      ${key}: ${value}`);
        });
      }

      // Check if this is the first pulse (irrigation actually starting)
      if (stage === 'pulse' && progressData.pulse_number === 1) {

        console.log(`First pulse detected - irrigation actually started for plant ${plantId}`);

        // Get pending irrigation info to send notification
        const { getPendingIrrigation } = require('../services/pendingIrrigationTracker');
        const pendingInfo = getPendingIrrigation(plantId);

        if (pendingInfo && pendingInfo.email) {
          const { notifyUserOfIrrigationStart } = require('../services/userNotifier');
          notifyUserOfIrrigationStart({
            plantName: pendingInfo.plantData.plant_name,
            email: pendingInfo.email,
            initialMoisture: progressData.current_moisture || 0,
            targetMoisture: progressData.target_moisture || pendingInfo.plantData.ideal_moisture
          });
          console.log(`Sent irrigation start notification to user ${pendingInfo.email} for plant ${pendingInfo.plantData.plant_name}`);
        } else {
          console.log(`No pending irrigation found for plant ${plantId} - cannot send start notification`);
        }
      }

      // Forward live progress to the requesting client so the app can update the UI in real-time
      try {
        const { getPendingIrrigation, getPendingBySession } = require('../services/pendingIrrigationTracker');
        const pendingInfo = getPendingBySession(sessionId) || getPendingIrrigation(plantId);
        if (pendingInfo && pendingInfo.ws) {
          sendSuccess(pendingInfo.ws, 'IRRIGATION_PROGRESS', progressData);
        }
      } catch (err) {
        console.error('Failed to forward IRRIGATION_PROGRESS to client:', err);
      }

      return;
    }

    // Handle IRRIGATE_PLANT_RESPONSE from Pi
    if (data.type === 'IRRIGATE_PLANT_RESPONSE') {
      const responseData = data.data || {};
      const rawPlantId = responseData.plant_id;
      const plantId = Number(rawPlantId);

      // Get pending irrigation info (websocket + plant data)
      const pendingInfo = completePendingIrrigation(plantId);

      if (responseData.status === 'success') {
        console.log(`Plant ${plantId} irrigation completed successfully`);
        console.log(`   - Water added: ${responseData.water_added_liters}L`);
        console.log(`   - Final moisture: ${responseData.final_moisture}%`);

        // Save irrigation result to database
        const irrigationModel = require('../models/irrigationModel');

        try {
          const irrigationResult = await irrigationModel.addIrrigationResult({
            plant_id: plantId,
            status: responseData.status,
            reason: responseData.reason || 'Pi irrigation completed',
            moisture: responseData.moisture,
            final_moisture: responseData.final_moisture,
            water_added_liters: responseData.water_added_liters,
            irrigation_time: responseData.irrigation_time ? new Date(responseData.irrigation_time) : new Date(),
            event_data: responseData.event_data || {}
          });

          console.log(`Irrigation result saved to database for plant ${plantId}`);

          // Notify client of successful irrigation
          if (pendingInfo && pendingInfo.ws) {
            sendSuccess(pendingInfo.ws, 'IRRIGATE_SUCCESS', {
              message: `Plant "${pendingInfo.plantData.plant_name}" irrigated successfully! Added ${responseData.water_added_liters}L of water.`,
              result: irrigationResult,
              irrigation_data: {
                water_added_liters: responseData.water_added_liters,
                final_moisture: responseData.final_moisture,
                initial_moisture: responseData.moisture
              },
              reason: responseData.reason || null
            });
            console.log(`Notified client: Plant ${pendingInfo.plantData.plant_name} irrigation successful!`);
          } else {
            console.log(`No pending client found for plant ${plantId} irrigation - result saved but client not notified`);
          }

          // Send user notification about irrigation completion
          if (pendingInfo && pendingInfo.email) {
            const { notifyUserOfIrrigationComplete } = require('../services/userNotifier');
            notifyUserOfIrrigationComplete({
              plantName: pendingInfo.plantData.plant_name,
              email: pendingInfo.email,
              irrigationData: {
                water_added_liters: responseData.water_added_liters,
                final_moisture: responseData.final_moisture,
                initial_moisture: responseData.moisture
              }
            });
            console.log(`📱 Sent irrigation completion notification to user ${pendingInfo.email}`);
          }

        } catch (err) {
          console.error(`Failed to save irrigation result for plant ${plantId}:`, err);

          if (pendingInfo && pendingInfo.ws) {
            sendError(pendingInfo.ws, 'IRRIGATE_FAIL',
              `Irrigation completed but failed to save result: ${err.message}`);
          }
        }

        // Persist irrigation state: clear smart mode on success
        try {
          const { updateIrrigationState } = require('../models/plantModel');
          await updateIrrigationState(Number(plantId), { mode: 'none', startAt: null, endAt: null, sessionId: null });
        } catch (e) {
          console.warn('Failed to clear smart irrigation state on success:', e.message);
        }

      } else if (responseData.status === 'cancelled') {
        console.log(` Plant ${plantId} irrigation cancelled by user`);

        // Save cancelled result to database
        const irrigationModel = require('../models/irrigationModel');

        try {
          const irrigationResult = await irrigationModel.addIrrigationResult({
            plant_id: plantId,
            status: 'cancelled',
            reason: responseData.reason || 'Smart irrigation cancelled by user',
            moisture: responseData.moisture || null,
            final_moisture: responseData.final_moisture || responseData.moisture || null,
            water_added_liters: responseData.water_added_liters || 0,
            irrigation_time: new Date(),
            event_data: responseData.event_data || {}
          });

          if (pendingInfo && pendingInfo.ws) {
            sendSuccess(pendingInfo.ws, 'IRRIGATION_CANCELLED', {
              message: `Smart irrigation for "${pendingInfo.plantData.plant_name}" was cancelled by user.`,
              result: irrigationResult,
              plantName: pendingInfo.plantData.plant_name,
              plantId: plantId
            });
            console.log(` Notified client: Plant ${pendingInfo.plantData.plant_name} irrigation cancelled`);
          }
        } catch (err) {
          console.error(` Failed to save cancelled irrigation result for plant ${plantId}:`, err);
        }

        // Persist irrigation state: clear smart mode
        try {
          const { updateIrrigationState } = require('../models/plantModel');
          await updateIrrigationState(Number(plantId), { mode: 'none', startAt: null, endAt: null, sessionId: null });
        } catch (e) {
          console.warn('Failed to clear smart irrigation state on cancel:', e.message);
        }

      } else if (responseData.status === 'skipped') {
        console.log(`Plant ${plantId} irrigation skipped: ${responseData.reason}`);

        // Save skipped result to database
        const irrigationModel = require('../models/irrigationModel');

        try {
          const irrigationResult = await irrigationModel.addIrrigationResult({
            plant_id: plantId,
            status: 'skipped',
            reason: responseData.reason || 'Pi skipped irrigation',
            moisture: responseData.moisture,
            final_moisture: responseData.moisture, // Same as initial for skipped
            water_added_liters: 0,
            irrigation_time: new Date(),
            event_data: responseData.event_data || {}
          });

          // Notify client that irrigation was skipped
          if (pendingInfo && pendingInfo.ws) {
            // First send IRRIGATION_DECISION to clear the checking screen
            sendSuccess(pendingInfo.ws, 'IRRIGATION_DECISION', {
              plant_id: plantId,
              current_moisture: responseData.moisture,
              target_moisture: pendingInfo.plantData.ideal_moisture,
              moisture_gap: pendingInfo.plantData.ideal_moisture - responseData.moisture,
              will_irrigate: false,
              reason: responseData.reason
            });

            // Then send IRRIGATE_SKIPPED for the final status
            setTimeout(() => {
              sendSuccess(pendingInfo.ws, 'IRRIGATE_SKIPPED', {
                message: `Plant "${pendingInfo.plantData.plant_name}" irrigation skipped: ${responseData.reason}`,
                result: irrigationResult,
                reason: responseData.reason,
                plantName: pendingInfo.plantData.plant_name,
                plantId: plantId
              });
            }, 500);

            console.log(`ℹ️ Notified client: Plant ${pendingInfo.plantData.plant_name} irrigation skipped`);
          }

          // Send user notification about irrigation being skipped
          if (pendingInfo && pendingInfo.email) {
            const { notifyUserOfIrrigationSkipped } = require('../services/userNotifier');
            notifyUserOfIrrigationSkipped({
              plantName: pendingInfo.plantData.plant_name,
              email: pendingInfo.email,
              reason: responseData.reason
            });
            console.log(`📱 Sent irrigation skipped notification to user ${pendingInfo.email}`);
          }

        } catch (err) {
          console.error(`❌ Failed to save skipped irrigation result for plant ${plantId}:`, err);
        }

      } else {
        // Irrigation failed
        console.error(`❌ Plant ${plantId} irrigation failed: ${responseData.error_message}`);

        // Check if it's a valve blocking error - more specific detection
        const isValveBlocked = responseData.error_message &&
          (responseData.error_message.toLowerCase().includes('valve is blocked') ||
            responseData.error_message.toLowerCase().includes('blocked') ||
            responseData.error_message.toLowerCase().includes('overwatered') ||
            responseData.error_message.toLowerCase().includes('water limit reached'));

        // Save error result to database
        const irrigationModel = require('../models/irrigationModel');

        try {
          const irrigationResult = await irrigationModel.addIrrigationResult({
            plant_id: plantId,
            status: 'error',
            reason: responseData.error_message || 'Pi irrigation failed',
            moisture: responseData.moisture || null,
            final_moisture: responseData.moisture || null,
            water_added_liters: 0,
            irrigation_time: new Date(),
            event_data: responseData
          });

          // Notify client of irrigation failure with appropriate message
          if (pendingInfo && pendingInfo.ws) {
            if (responseData.error_message === 'water_limit_reached_target_not_met') {
              // Specific problem message and block state already handled in DB updates below
              const userMessage = `Water limit reached but desired moisture was not achieved. The valve has been blocked to prevent overwatering. Please check sensor placement/readings or possible leaks.`;
              sendError(pendingInfo.ws, 'IRRIGATE_FAIL', userMessage);
            } else if (isValveBlocked) {
              // For valve blocking, send a more specific message
              let userMessage = responseData.error_message;
              if (responseData.error_message.includes('Water limit reached')) {
                userMessage = `Irrigation completed but the water limit was reached before achieving the desired moisture level. The plant received ${responseData.water_added_liters || 0}L of water but the soil moisture only increased from ${responseData.moisture}% to ${responseData.final_moisture}%. The valve has been blocked to prevent overwatering.`;
              } else if (responseData.error_message.includes('overwatered')) {
                userMessage = `Irrigation blocked: The plant is already overwatered with ${responseData.moisture}% moisture. The valve has been blocked to prevent further damage.`;
              } else if (responseData.error_message.includes('valve is blocked')) {
                userMessage = `Irrigation failed: The valve is physically blocked and cannot be opened. Please check the valve manually and unblock it if needed.`;
              }

              sendError(pendingInfo.ws, 'VALVE_BLOCKED', userMessage);
            } else {
              sendError(pendingInfo.ws, 'IRRIGATE_FAIL',
                `Plant "${pendingInfo.plantData.plant_name}" irrigation failed: ${responseData.error_message || 'Unknown error'}`);
            }
          }

          // Send user notification about irrigation error
          if (pendingInfo && pendingInfo.email) {
            const { notifyUserOfIrrigationError } = require('../services/userNotifier');
            notifyUserOfIrrigationError({
              plantName: pendingInfo.plantData.plant_name,
              email: pendingInfo.email,
              errorMessage: responseData.error_message || 'Unknown error'
            });
            console.log(`📱 Sent irrigation error notification to user ${pendingInfo.email}`);
          }

          // Update valve status in database if it's a valve blocking error
          if (isValveBlocked || responseData.error_message === 'water_limit_reached_target_not_met') {
            const { updateValveStatus, getPlantById } = require('../models/plantModel');
            try {
              await updateValveStatus(plantId, true);
              console.log(`📊 Updated plant ${plantId} valve status to BLOCKED in database`);
            } catch (err) {
              console.error(`Failed to update valve status for plant ${plantId}:`, err);
            }

            // Clear any persisted irrigation state so clients rehydrate to a stopped UI
            try {
              const { updateIrrigationState } = require('../models/plantModel');
              await updateIrrigationState(Number(plantId), { mode: 'none', startAt: null, endAt: null, sessionId: null });
            } catch (e) {
              console.warn('Failed to clear irrigation state on error:', e.message);
            }

            // Broadcast stop to garden members so overlays/icons clear in real-time
            try {
              const plant = await getPlantById(Number(plantId));
              if (plant?.garden_id) {
                const { broadcastToGarden } = require('../services/gardenBroadcaster');
                await broadcastToGarden(plant.garden_id, 'GARDEN_IRRIGATION_STOPPED', {
                  plantId: Number(plantId),
                  plantName: plant.name || pendingInfo?.plantData?.plant_name
                }, pendingInfo?.email);
              }
            } catch (e) {
              console.warn('Broadcast GARDEN_IRRIGATION_STOPPED on error failed:', e.message);
            }
          }

        } catch (err) {
          console.error(`Failed to save error irrigation result for plant ${plantId}:`, err);
        }
      }
      return;
    }

    // Handle STOP_IRRIGATION_RESPONSE from Pi
    if (data.type === 'STOP_IRRIGATION_RESPONSE') {
      // Normalize nested payloads: data or data.data may hold the real fields
      const envelope = data.data || data;
      const responseData = envelope?.data || envelope || {};
      const rawPlantId = responseData.plant_id ?? responseData.plantId;
      const plantId = Number(rawPlantId);

      // Get pending irrigation info (websocket + plant data)
      const pendingInfo = completePendingIrrigation(plantId);

      if (responseData.status === 'success') {
        console.log(`🛑 Plant ${plantId} irrigation stopped successfully`);
        console.log(`   - Reason: ${responseData.reason}`);

        // Save stop irrigation result to database
        const irrigationModel = require('../models/irrigationModel');

        try {
          const irrigationResult = await irrigationModel.addIrrigationResult({
            plant_id: plantId,
            status: 'stopped',
            reason: responseData.reason || 'Smart irrigation stopped by user',
            moisture: responseData.moisture,
            final_moisture: responseData.final_moisture || responseData.moisture,
            water_added_liters: responseData.water_added_liters || 0,
            irrigation_time: new Date(),
            event_data: responseData.event_data || {}
          });

          console.log(`Stop irrigation result saved to database for plant ${plantId}`);

          // Notify client of successful irrigation stop
          if (pendingInfo?.ws) {
            sendSuccess(pendingInfo.ws, 'STOP_IRRIGATION_SUCCESS', {
              plantId: plantId,
              plantName: pendingInfo?.plantData?.plant_name,
              moisture: responseData.moisture,
              final_moisture: responseData.final_moisture,
              water_added_liters: responseData.water_added_liters,
              message: `Plant "${pendingInfo?.plantData?.plant_name || plantId}" irrigation stopped successfully!`,
              result: irrigationResult
            });
            console.log(`🛑 Notified client: Plant ${pendingInfo?.plantData?.plant_name || plantId} irrigation stopped!`);
          } else {
            console.log(`No pending client found for plant ${plantId} stop irrigation - result saved but client not notified`);
          }

        } catch (err) {
          console.error(`Failed to save stop irrigation result for plant ${plantId}:`, err);

          if (pendingInfo && pendingInfo.ws) {
            sendError(pendingInfo.ws, 'STOP_IRRIGATION_FAIL',
              `Irrigation stopped but failed to save result: ${err.message}`);
          }
        }

        // Persist irrigation state: clear smart mode on stop
        try {
          const { updateIrrigationState } = require('../models/plantModel');
          await updateIrrigationState(Number(plantId), { mode: 'none', startAt: null, endAt: null, sessionId: null });
        } catch (e) {
          console.warn('Failed to clear smart irrigation state on stop:', e.message);
        }

        // Broadcast stop to garden members
        try {
          const { getPlantById } = require('../models/plantModel');
          const plant = await getPlantById(Number(plantId));
          if (plant?.garden_id) {
            const { broadcastToGarden } = require('../services/gardenBroadcaster');
            await broadcastToGarden(plant.garden_id, 'GARDEN_IRRIGATION_STOPPED', {
              plantId: Number(plantId),
              plantName: plant.name || pendingInfo?.plantData?.plant_name
            }, pendingInfo?.email);
          }
        } catch (e) {
          console.warn('Broadcast GARDEN_IRRIGATION_STOPPED failed:', e.message);
        }

      } else {
        // Stop irrigation failed
        console.error(`❌ Plant ${plantId} stop irrigation failed: ${responseData.error_message}`);

        // Notify client of stop irrigation failure
        if (pendingInfo && pendingInfo.ws) {
          sendError(pendingInfo.ws, 'STOP_IRRIGATION_FAIL',
            `Failed to stop irrigation: ${responseData.error_message || 'Unknown error'}`);
        }
      }
      return;
    }

    // Handle OPEN_VALVE_RESPONSE from Pi
    if (data.type === 'OPEN_VALVE_RESPONSE') {
      vLog('DEBUG - Received OPEN_VALVE_RESPONSE from Pi:');
      vLog('   - Full data:', JSON.stringify(data));

      const responseData = data.data || {};
      const plantId = responseData.plant_id;
      const timeMinutes = responseData.time_minutes;

      vLog('DEBUG - Extracted response data:');
      vLog('   - plantId:', plantId, '(type:', typeof plantId, ')');
      vLog('   - timeMinutes:', timeMinutes, '(type:', typeof timeMinutes, ')');
      vLog('   - status:', responseData.status);

      // Get pending irrigation info (websocket + plant data)
      vLog('DEBUG - Getting pending irrigation info for plantId:', plantId);
      const pendingInfo = completePendingIrrigation(plantId);
      vLog('DEBUG - Pending info result:', pendingInfo ? 'Found' : 'Not found');

      if (responseData.status === 'success') {
        vLog(`DEBUG - Plant ${plantId} valve opened successfully for ${timeMinutes} minutes`);
        vLog(`   - Duration: ${timeMinutes} minutes`);
        vLog(`   - Reason: ${responseData.reason}`);
        // Persist irrigation state: manual mode started
        try {
          const { updateIrrigationState } = require('../models/plantModel');
          const now = new Date();
          const minutes = Number(responseData.time_minutes || responseData.timeMinutes || 0);
          const endAt = minutes > 0 ? new Date(now.getTime() + (minutes * 60 * 1000)) : null;
          await updateIrrigationState(Number(plantId), { mode: 'manual', startAt: now, endAt, sessionId: null });
        } catch (e) {
          console.warn('Failed to persist manual irrigation state:', e.message);
        }

        // Save valve operation result to database
        const irrigationModel = require('../models/irrigationModel');

        try {
          const irrigationResult = await irrigationModel.addIrrigationResult({
            plant_id: plantId,
            status: 'valve_opened',
            reason: responseData.reason || 'Pi valve opened',
            moisture: responseData.moisture || null,
            final_moisture: responseData.moisture || null,
            water_added_liters: 0, // No water added during valve opening
            irrigation_time: new Date(),
            event_data: {
              ...responseData.event_data || {},
              valve_operation: 'open',
              duration_minutes: timeMinutes
            }
          });

          console.log(`Valve operation result saved to database for plant ${plantId}`);

          // Notify client of successful valve opening
          if (pendingInfo && pendingInfo.ws) {
            sendSuccess(pendingInfo.ws, 'OPEN_VALVE_SUCCESS', {
              message: `Plant "${pendingInfo.plantData.plant_name}" valve opened successfully for ${timeMinutes} minutes!`,
              plantId: plantId,
              result: irrigationResult,
              valve_data: {
                duration_minutes: timeMinutes,
                operation: 'open'
              }
            });
            console.log(`Notified client: Plant ${pendingInfo.plantData.plant_name} valve opened successfully!`);
          } else {
            console.log(`No pending client found for plant ${plantId} valve operation - result saved but client not notified`);
          }

          // Broadcast manual irrigation start to other garden members
          try {
            const { getPlantById } = require('../models/plantModel');
            const plant = await getPlantById(Number(plantId));
            if (plant?.garden_id) {
              const { broadcastToGarden } = require('../services/gardenBroadcaster');
              await broadcastToGarden(plant.garden_id, 'GARDEN_IRRIGATION_STARTED', {
                plantId: Number(plantId),
                plantName: plant.name || pendingInfo?.plantData?.plant_name,
                mode: 'manual',
                duration_minutes: timeMinutes
              }, pendingInfo?.email);
            }
          } catch (e) {
            console.warn('Broadcast GARDEN_IRRIGATION_STARTED (manual) failed:', e.message);
          }

        } catch (err) {
          console.error(` Failed to save valve operation result for plant ${plantId}:`, err);

          if (pendingInfo && pendingInfo.ws) {
            sendError(pendingInfo.ws, 'OPEN_VALVE_FAIL',
              `Valve opened but failed to save result: ${err.message}`);
          }
        }

      } else {
        // Valve opening failed
        console.error(` Plant ${plantId} valve opening failed: ${responseData.error_message}`);

        // Save error result to database
        const irrigationModel = require('../models/irrigationModel');

        try {
          const irrigationResult = await irrigationModel.addIrrigationResult({
            plant_id: plantId,
            status: 'error',
            reason: responseData.error_message || 'Pi valve opening failed',
            moisture: responseData.moisture || null,
            final_moisture: responseData.moisture || null,
            water_added_liters: 0,
            irrigation_time: new Date(),
            event_data: {
              ...responseData.event_data || {},
              valve_operation: 'open_failed',
              duration_minutes: timeMinutes
            }
          });

          // Notify client of valve opening failure
          if (pendingInfo && pendingInfo.ws) {
            sendError(pendingInfo.ws, 'OPEN_VALVE_FAIL',
              `Valve opening failed: ${responseData.error_message || 'Unknown error'}`);
          }

        } catch (err) {
          console.error(` Failed to save valve operation error result for plant ${plantId}:`, err);
        }
      }
      return;
    }

    // Handle CLOSE_VALVE_RESPONSE from Pi
    if (data.type === 'CLOSE_VALVE_RESPONSE') {
      vLog('DEBUG - Received CLOSE_VALVE_RESPONSE from Pi:');
      vLog('   - Full data:', JSON.stringify(data));

      // Normalize nested payloads: data or data.data may hold the real fields
      const envelope = data.data || data;
      const responseData = envelope?.data || envelope || {};
      const rawPlantId = responseData.plant_id ?? responseData.plantId;
      const plantId = Number(rawPlantId);
      const status = responseData.status;
      const reason = responseData.reason || responseData.message || null;

      vLog('DEBUG - Extracted response data:');
      vLog('   - plantId:', plantId, '(type:', typeof plantId, ')');
      vLog('   - status:', status);

      // Get pending irrigation info (websocket + plant data)
      vLog('DEBUG - Getting pending irrigation info for plantId:', plantId);
      const pendingInfo = completePendingIrrigation(plantId);
      vLog('DEBUG - Pending info result:', pendingInfo ? 'Found' : 'Not found');

      if (status === 'success') {
        vLog(`DEBUG - Plant ${plantId} valve closed successfully`);
        vLog(`   - Reason: ${reason}`);

        // Persist irrigation state: manual mode cleared
        try {
          const { updateIrrigationState } = require('../models/plantModel');
          await updateIrrigationState(Number(plantId), { mode: 'none', startAt: null, endAt: null, sessionId: null });
        } catch (e) {
          console.warn('Failed to clear manual irrigation state:', e.message);
        }

        // Save valve operation result to database
        const irrigationModel = require('../models/irrigationModel');

        try {
          const irrigationResult = await irrigationModel.addIrrigationResult({
            plant_id: plantId,
            status: 'valve_closed',
            reason: reason || 'Pi valve closed',
            moisture: responseData.moisture || null,
            final_moisture: responseData.moisture || null,
            water_added_liters: 0, // No water added during valve closing
            irrigation_time: new Date(),
            event_data: {
              ...responseData.event_data || {},
              valve_operation: 'close'
            }
          });

          console.log(`Valve operation result saved to database for plant ${plantId}`);

          // Notify client of successful valve closing
          if (pendingInfo && pendingInfo.ws) {
            sendSuccess(pendingInfo.ws, 'CLOSE_VALVE_SUCCESS', {
              message: `Plant "${pendingInfo.plantData.plant_name}" valve closed successfully!`,
              plantId: plantId,
              result: irrigationResult,
              valve_data: {
                operation: 'close'
              }
            });
            console.log(`Notified client: Plant ${pendingInfo.plantData.plant_name} valve closed successfully!`);
          } else {
            console.log(`No pending client found for plant ${plantId} valve operation - result saved but client not notified`);
          }

          // Broadcast manual irrigation stop to other garden members
          try {
            const { getPlantById } = require('../models/plantModel');
            const plant = await getPlantById(Number(plantId));
            if (plant?.garden_id) {
              const { broadcastToGarden } = require('../services/gardenBroadcaster');
              await broadcastToGarden(plant.garden_id, 'GARDEN_IRRIGATION_STOPPED', {
                plantId: Number(plantId),
                plantName: plant.name || pendingInfo?.plantData?.plant_name
              }, pendingInfo?.email);
            }
          } catch (e) {
            console.warn('Broadcast GARDEN_IRRIGATION_STOPPED (manual) failed:', e.message);
          }

        } catch (err) {
          console.error(` Failed to save valve operation result for plant ${plantId}:`, err);

          if (pendingInfo && pendingInfo.ws) {
            sendError(pendingInfo.ws, 'CLOSE_VALVE_FAIL',
              `Valve closed but failed to save result: ${err.message}`);
          }
        }

      } else {
        // Valve closing failed
        console.error(` Plant ${plantId} valve closing failed: ${responseData.error_message}`);

        // Save error result to database
        const irrigationModel = require('../models/irrigationModel');

        try {
          const irrigationResult = await irrigationModel.addIrrigationResult({
            plant_id: plantId,
            status: 'error',
            reason: responseData.error_message || 'Pi valve closing failed',
            moisture: responseData.moisture || null,
            final_moisture: responseData.moisture || null,
            water_added_liters: 0,
            irrigation_time: new Date(),
            event_data: {
              ...responseData.event_data || {},
              valve_operation: 'close_failed'
            }
          });

          // Notify client of valve closing failure
          if (pendingInfo && pendingInfo.ws) {
            sendError(pendingInfo.ws, 'CLOSE_VALVE_FAIL',
              `Valve closing failed: ${responseData.error_message || 'Unknown error'}`);
          }

        } catch (err) {
          console.error(`❌ Failed to save valve operation error result for plant ${plantId}:`, err);
        }
      }
      return;
    }

    // Handle RESTART_VALVE_RESPONSE from Pi
    if (data.type === 'RESTART_VALVE_RESPONSE') {
      const responseData = data.data || data;
      const plantId = Number(responseData.plant_id);

      // Get pending irrigation info (websocket + plant data)
      const pendingInfo = completePendingIrrigation(plantId);

      if (responseData.status === 'success') {
        // Clear blocked flag in DB
        try {
          const { updateValveStatus } = require('../models/plantModel');
          await updateValveStatus(plantId, false);
        } catch (e) {
          console.warn('Failed to clear valve_blocked after restart:', e.message);
        }

        if (pendingInfo?.ws) {
          sendSuccess(pendingInfo.ws, 'RESTART_VALVE_SUCCESS', {
            plantId,
            plantName: pendingInfo?.plantData?.plant_name,
            message: `Valve for "${pendingInfo?.plantData?.plant_name || plantId}" restarted successfully.`
          });
        }

        // Optional broadcast: unblocked
        try {
          const { getPlantById } = require('../models/plantModel');
          const plant = await getPlantById(plantId);
          if (plant?.garden_id) {
            const { broadcastToGarden } = require('../services/gardenBroadcaster');
            await broadcastToGarden(plant.garden_id, 'GARDEN_VALVE_UNBLOCKED', { plantId });
          }
        } catch { }

      } else {
        // Keep blocked; notify initiator
        if (pendingInfo?.ws) {
          const reason = responseData.error_message || 'Restart failed';
          sendError(pendingInfo.ws, 'RESTART_VALVE_FAIL', reason);
        }
      }
      return;
    }

    // Handle PLANT_MOISTURE_RESPONSE from Pi
    if (data.type === 'PLANT_MOISTURE_RESPONSE') {
      const responseData = data.data || {};

      if (responseData.status === 'success') {
        console.log(`🌿 Plant ${responseData.plant_id}: moisture=${responseData.moisture}%, temperature=${responseData.temperature}°C`);

        // Get pending moisture request info
        const pendingInfo = completePendingMoistureRequest(responseData.plant_id);

        if (pendingInfo && pendingInfo.ws) {
          const moistureData = {
            plant_id: responseData.plant_id,
            moisture: responseData.moisture,
            temperature: responseData.temperature,
            status: 'success',
            message: `Moisture data received for plant ${responseData.plant_id}`
          };

          // Send moisture data to requesting client
          sendSuccess(pendingInfo.ws, 'PLANT_MOISTURE_RESPONSE', moistureData);
          console.log(`📊 Sent moisture data to client for plant ${responseData.plant_id}`);

          // Broadcast moisture update to other garden members
          try {
            const { getPlantById } = require('../models/plantModel');
            const plant = await getPlantById(responseData.plant_id);
            if (plant && plant.garden_id) {
              await broadcastMoistureUpdate(plant.garden_id, moistureData, pendingInfo.email);
            }
          } catch (broadcastError) {
            console.error('Error broadcasting moisture update:', broadcastError);
          }
        } else {
          console.log(`⚠️ No pending client found for plant ${responseData.plant_id} moisture request`);
        }
      } else {
        console.error(`❌ Plant ${responseData.plant_id} moisture read failed: ${responseData.error_message}`);

        // Get pending moisture request info
        const pendingInfo = completePendingMoistureRequest(responseData.plant_id);

        if (pendingInfo && pendingInfo.ws) {
          // Send error to requesting client
          sendError(pendingInfo.ws, 'PLANT_MOISTURE_FAIL', {
            plant_id: responseData.plant_id,
            error_message: responseData.error_message || 'Failed to read moisture data'
          });
          console.log(`❌ Sent moisture error to client for plant ${responseData.plant_id}`);
        }
      }
      return;
    }

    // Handle ALL_MOISTURE_RESPONSE from Pi
    if (data.type === 'ALL_MOISTURE_RESPONSE') {
      const responseData = data.data || {};

      if (responseData.status === 'success') {
        console.log(`🌿 All plants moisture: ${responseData.total_plants} plants received`);
        responseData.plants?.forEach(plant => {
          console.log(`   Plant ${plant.plant_id}: moisture=${plant.moisture}%, temperature=${plant.temperature}°C`);
        });

        // Broadcast to all connected clients
        const { getAllUserSockets } = require('../models/userSessions');
        const userSockets = getAllUserSockets();

        userSockets.forEach(userSocket => {
          try {
            sendSuccess(userSocket, 'ALL_PLANTS_MOISTURE_RESPONSE', responseData);
          } catch (error) {
            console.error('Error sending moisture data to client:', error);
          }
        });

        console.log(`📊 Broadcasted moisture data to ${userSockets.length} connected clients`);
      } else {
        console.error(`❌ All plants moisture request failed: ${responseData.error_message}`);
      }
      return;
    }

    // Handle VALVE_STATUS_RESPONSE from Pi
    if (data.type === 'VALVE_STATUS_RESPONSE') {
      const responseData = data.data || {};
      const plantId = responseData.plant_id;

      if (responseData.error) {
        console.error(`❌ Valve status request failed for plant ${plantId}: ${responseData.error_message}`);
      } else {
        console.log(`🚰 Valve status for plant ${plantId}:`);
        console.log(`   Valve ID: ${responseData.valve_id}`);
        console.log(`   Is Blocked: ${responseData.is_blocked ? 'YES' : 'NO'}`);
        console.log(`   Is Open: ${responseData.is_open ? 'YES' : 'NO'}`);
        console.log(`   Can Irrigate: ${responseData.can_irrigate ? 'YES' : 'NO'}`);
        console.log(`   User Message: ${responseData.user_message}`);

        // Get pending irrigation info to notify client
        const pendingInfo = completePendingIrrigation(plantId);

        if (pendingInfo && pendingInfo.ws) {
          if (responseData.is_blocked) {
            sendError(pendingInfo.ws, 'VALVE_BLOCKED', {
              plant_id: plantId,
              valve_id: responseData.valve_id,
              message: responseData.user_message,
              can_irrigate: false
            });
          } else {
            sendSuccess(pendingInfo.ws, 'VALVE_STATUS', {
              plant_id: plantId,
              valve_id: responseData.valve_id,
              message: responseData.user_message,
              can_irrigate: true,
              status: responseData.status
            });
          }
        }
      }
      return;
    }

    // Handle REMOVE_PLANT_RESPONSE from Pi
    if (data.type === 'REMOVE_PLANT_RESPONSE') {
      const responseData = data.data || {};
      const plantId = responseData.plant_id;
      if (responseData.status === 'success') {
        console.log(`REMOVE_PLANT_RESPONSE: Plant ${plantId} removed on Pi`);
      } else {
        console.error(`REMOVE_PLANT_RESPONSE: Failed for plant ${plantId}: ${responseData.error_message}`);
      }
      return;
    }

    sendError(ws, 'UNKNOWN_TYPE', `Unknown message type: ${data.type}`);
  });

  ws.on('close', () => {
    console.log('Pi disconnected: raspberrypi_main_controller');
    piSocket = null;
  });
}

function getPiSocket() {
  return piSocket;
}

module.exports = {
  getPiSocket,
  handlePiSocket
}<|MERGE_RESOLUTION|>--- conflicted
+++ resolved
@@ -213,12 +213,7 @@
     if (data.type === 'IRRIGATION_DECISION') {
       const decisionData = data.data || {};
       const plantId = Number(decisionData.plant_id);
-<<<<<<< HEAD
-
-=======
       const sessionId = decisionData.session_id;
-      
->>>>>>> ce1c6f75
       console.log(`[IRRIGATION DECISION] Plant ${plantId}`);
       console.log(`Current Moisture: ${decisionData.current_moisture}%`);
       console.log(`Target Moisture: ${decisionData.target_moisture}%`);
@@ -227,15 +222,8 @@
       console.log(`Reason: ${decisionData.reason}`);
 
       // Get pending irrigation info to send notification
-<<<<<<< HEAD
-      const { getPendingIrrigation } = require('../services/pendingIrrigationTracker');
-      const pendingInfo = getPendingIrrigation(plantId);
-
-=======
       const { getPendingIrrigation, getPendingBySession } = require('../services/pendingIrrigationTracker');
       const pendingInfo = getPendingBySession(sessionId) || getPendingIrrigation(plantId);
-      
->>>>>>> ce1c6f75
       if (pendingInfo) {
         // If irrigation will start, notify the client
         if (decisionData.will_irrigate) {
