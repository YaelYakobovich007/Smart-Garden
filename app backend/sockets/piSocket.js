const { sendSuccess, sendError } = require('../utils/wsResponses');
const { handleSensorAssigned, handleValveAssigned } = require('../controllers/plantAssignmentController');
const { completePendingPlant } = require('../services/pendingPlantsTracker');
const { completePendingIrrigation } = require('../services/pendingIrrigationTracker');
const { completePendingMoistureRequest } = require('../services/pendingMoistureTracker');
const { broadcastPlantAdded, broadcastMoistureUpdate } = require('../services/gardenBroadcaster');

let piSocket = null;

function handlePiSocket(ws) {
  piSocket = ws;
  console.log('Pi connected: raspberrypi_main_controller');
  sendSuccess(ws, 'WELCOME', { message: 'Hello Pi' });

  ws.on('message', async (msg) => {
    let data;
    try {
      data = JSON.parse(msg);
      console.log(`Pi message: ${data.type}`);
    } catch {
      console.error('Invalid JSON from Pi:', msg);
      return sendError(ws, 'INVALID_JSON', 'Invalid JSON format');
    }

    if (data.type === 'SENSOR_ASSIGNED') {
      console.log(`Received sensor assignment: ${data.data?.sensor_port} for ${data.data?.plant_id}`);
      return handleSensorAssigned(data, ws);
    }

    if (data.type === 'VALVE_ASSIGNED') {
      console.log(`Received valve assignment: ${data.data?.valve_id} for ${data.data?.plant_id}`);
      return handleValveAssigned(data, ws);
    }

    // Handle ADD_PLANT_RESPONSE from Pi
    if (data.type === 'ADD_PLANT_RESPONSE') {
      const responseData = data.data || {};
      const plantId = responseData.plant_id; // This is the real database plant_id

      // Get pending plant info (websocket + plant data)
      const pendingInfo = completePendingPlant(plantId);

      if (responseData.status === 'success') {
        console.log(`Plant ${plantId}: assigned sensor_port=${responseData.sensor_port}, valve=${responseData.assigned_valve}`);

        // Update plant in database with hardware IDs
        const { updatePlantHardware } = require('../models/plantModel');

        try {
          await updatePlantHardware(plantId, responseData.sensor_port, responseData.assigned_valve);
          console.log(`Plant ${plantId} database updated with hardware assignments`);

          // Notify client of successful plant creation with hardware assignment
          if (pendingInfo && pendingInfo.ws) {
            const plantWithHardware = {
              ...pendingInfo,
              sensor_port: responseData.sensor_port,
              valve_id: responseData.assigned_valve
            };

            sendSuccess(pendingInfo.ws, 'ADD_PLANT_SUCCESS', {
              message: `Plant "${pendingInfo.name}" added successfully! Assigned to sensor ${responseData.sensor_port} and valve ${responseData.assigned_valve}`,
              plant: plantWithHardware,
              hardware: {
                sensor_port: responseData.sensor_port,
                valve_id: responseData.assigned_valve
              }
            });
            console.log(`Notified client: Plant ${pendingInfo.name} successfully added with hardware!`);

            // Broadcast plant addition to other garden members
            try {
              await broadcastPlantAdded(pendingInfo.garden_id, plantWithHardware, pendingInfo.email);
            } catch (broadcastError) {
              console.error('Error broadcasting plant addition:', broadcastError);
            }
          } else {
            console.log(`No pending client found for plant ${plantId} - hardware assigned but client not notified`);
          }

        } catch (err) {
          console.error(`Plant ${plantId} database update failed:`, err);

          // Database update failed - delete the plant and notify client
          const { deletePlantById } = require('../models/plantModel');
          await deletePlantById(plantId);
          console.log(`Deleted plant ${plantId} from database (update failed)`);

          if (pendingInfo && pendingInfo.ws) {
            sendError(pendingInfo.ws, 'ADD_PLANT_FAIL',
              `Hardware assigned but database update failed. Plant removed. Please try again.`);
          }
        }

      } else {
        // Hardware assignment failed
        console.error(`Plant ${plantId} hardware assignment failed: ${responseData.error_message}`);

        // Delete the plant from database since hardware assignment failed
        const { deletePlantById } = require('../models/plantModel');
        await deletePlantById(plantId);
        console.log(`Deleted plant ${plantId} from database (hardware assignment failed)`);

        // Notify client of hardware assignment failure
        if (pendingInfo && pendingInfo.ws) {
          sendError(pendingInfo.ws, 'ADD_PLANT_FAIL',
            `Hardware assignment failed: ${responseData.error_message || 'Unknown error'}. Plant removed.`);
        }
      }
      return;
    }

    // Handle PI_LOG messages from Pi
    if (data.type === 'PI_LOG') {
      console.log('🔍 DEBUG - Received PI_LOG message:');
      console.log('   - Full data:', JSON.stringify(data));
      console.log('   - data.data:', data.data);
      console.log('   - data.data.message:', data.data?.message);
      
      const logData = data.data || {};
      const timestamp = logData.timestamp || new Date().toISOString();
      const message = logData.message || 'No message';
      
      console.log(`🌱 [PI LOG - ${timestamp}] ${message}`);
      
      // You could also broadcast this to connected clients if needed
      // For now, just log to server console
      return;
    }


    // Handle IRRIGATION_DECISION messages from Pi
    if (data.type === 'IRRIGATION_DECISION') {
      const decisionData = data.data || {};
      const plantId = decisionData.plant_id;
      
      console.log(`[IRRIGATION DECISION] Plant ${plantId}`);
      console.log(`Current Moisture: ${decisionData.current_moisture}%`);
      console.log(`Target Moisture: ${decisionData.target_moisture}%`);
      console.log(`Moisture Gap: ${decisionData.moisture_gap}%`);
      console.log(`Will Irrigate: ${decisionData.will_irrigate}`);
      console.log(`Reason: ${decisionData.reason}`);
      
      // Get pending irrigation info to send notification
      const { getPendingIrrigation } = require('../services/pendingIrrigationTracker');
      const pendingInfo = getPendingIrrigation(plantId);
      
      if (pendingInfo) {
        // If irrigation will start, notify the client
        if (decisionData.will_irrigate) {
          if (pendingInfo.ws) {
            sendSuccess(pendingInfo.ws, 'IRRIGATION_STARTED', {
              message: `Starting irrigation for plant "${pendingInfo.plantData.plant_name}"`,
              plantName: pendingInfo.plantData.plant_name,
              plantId: plantId,
              currentMoisture: decisionData.current_moisture,
              targetMoisture: decisionData.target_moisture
            });
          }
        } else {
          // If irrigation will be skipped, notify the client
          if (pendingInfo.ws) {
            sendSuccess(pendingInfo.ws, 'IRRIGATE_SKIPPED', {
              message: `Irrigation skipped for plant "${pendingInfo.plantData.plant_name}": ${decisionData.reason}`,
              plantName: pendingInfo.plantData.plant_name,
              plantId: plantId,
              reason: decisionData.reason
            });
          }
        }
        
        // Send email notification if available
        if (pendingInfo.email) {
          const { notifyUserOfIrrigationStart } = require('../services/userNotifier');
          notifyUserOfIrrigationStart({
            plantName: pendingInfo.plantData.plant_name,
            email: pendingInfo.email,
            initialMoisture: decisionData.current_moisture,
            targetMoisture: decisionData.target_moisture
          });
          console.log(`Sent irrigation start notification to user ${pendingInfo.email} for plant ${pendingInfo.plantData.plant_name}`);
        }
      }
      
      return;
    }

    // Handle IRRIGATION_PROGRESS messages from Pi
    if (data.type === 'IRRIGATION_PROGRESS') {
      const progressData = data.data || {};
      const plantId = progressData.plant_id;
      const stage = progressData.stage;
      const timestamp = progressData.timestamp || new Date().toISOString();
      
      console.log(`🚰 [IRRIGATION PROGRESS - ${timestamp}] Plant ${plantId} - ${stage.toUpperCase()}`);
      console.log(`   📊 Current Moisture: ${progressData.current_moisture}%`);
      console.log(`   🎯 Target Moisture: ${progressData.target_moisture}%`);
      console.log(`   💧 Moisture Gap: ${progressData.moisture_gap}%`);
      console.log(`   💦 Total Water Used: ${progressData.total_water_used}L`);
      console.log(`   📈 Pulse Number: ${progressData.pulse_number || 'N/A'}`);
      console.log(`   🚰 Water Limit: ${progressData.water_limit || 'N/A'}L`);
      console.log(`   📋 Status: ${progressData.status}`);
      console.log(`   📝 Message: ${progressData.message}`);
      
      // Display details object if it exists
      if (progressData.details) {
        console.log(`   🔍 Details:`);
        Object.entries(progressData.details).forEach(([key, value]) => {
          console.log(`      ${key}: ${value}`);
        });
      }
      
      // Check if this is the first pulse (irrigation actually starting)
      if (stage === 'pulse' && progressData.pulse_number === 1) {
        console.log(`🚀 First pulse detected - irrigation actually started for plant ${plantId}`);
        
        // Get pending irrigation info to send notification
        const { getPendingIrrigation } = require('../services/pendingIrrigationTracker');
        const pendingInfo = getPendingIrrigation(plantId);
        
        if (pendingInfo && pendingInfo.email) {
          const { notifyUserOfIrrigationStart } = require('../services/userNotifier');
          notifyUserOfIrrigationStart({
            plantName: pendingInfo.plantData.plant_name,
            email: pendingInfo.email,
            initialMoisture: progressData.current_moisture || 0,
            targetMoisture: progressData.target_moisture || pendingInfo.plantData.ideal_moisture
          });
          console.log(`📱 Sent irrigation start notification to user ${pendingInfo.email} for plant ${pendingInfo.plantData.plant_name}`);
        } else {
          console.log(`⚠️ No pending irrigation found for plant ${plantId} - cannot send start notification`);
        }
      }
      
      return;
    }

    // Handle IRRIGATE_PLANT_RESPONSE from Pi
    if (data.type === 'IRRIGATE_PLANT_RESPONSE') {
      const responseData = data.data || {};
      const plantId = responseData.plant_id;

      // Get pending irrigation info (websocket + plant data)
      const pendingInfo = completePendingIrrigation(plantId);

      if (responseData.status === 'success') {
        console.log(`Plant ${plantId} irrigation completed successfully`);
        console.log(`   - Water added: ${responseData.water_added_liters}L`);
        console.log(`   - Final moisture: ${responseData.final_moisture}%`);

        // Save irrigation result to database
        const irrigationModel = require('../models/irrigationModel');

        try {
          const irrigationResult = await irrigationModel.addIrrigationResult({
            plant_id: plantId,
            status: responseData.status,
            reason: responseData.reason || 'Pi irrigation completed',
            moisture: responseData.moisture,
            final_moisture: responseData.final_moisture,
            water_added_liters: responseData.water_added_liters,
            irrigation_time: responseData.irrigation_time ? new Date(responseData.irrigation_time) : new Date(),
            event_data: responseData.event_data || {}
          });

          console.log(`Irrigation result saved to database for plant ${plantId}`);

          // Notify client of successful irrigation
          if (pendingInfo && pendingInfo.ws) {
            sendSuccess(pendingInfo.ws, 'IRRIGATE_SUCCESS', {
              message: `Plant "${pendingInfo.plantData.plant_name}" irrigated successfully! Added ${responseData.water_added_liters}L of water.`,
              result: irrigationResult,
              irrigation_data: {
                water_added_liters: responseData.water_added_liters,
                final_moisture: responseData.final_moisture,
                initial_moisture: responseData.moisture
              }
            });
            console.log(`Notified client: Plant ${pendingInfo.plantData.plant_name} irrigation successful!`);
          } else {
            console.log(`No pending client found for plant ${plantId} irrigation - result saved but client not notified`);
          }

          // Send user notification about irrigation completion
          if (pendingInfo && pendingInfo.email) {
            const { notifyUserOfIrrigationComplete } = require('../services/userNotifier');
            notifyUserOfIrrigationComplete({
              plantName: pendingInfo.plantData.plant_name,
              email: pendingInfo.email,
              irrigationData: {
                water_added_liters: responseData.water_added_liters,
                final_moisture: responseData.final_moisture,
                initial_moisture: responseData.moisture
              }
            });
            console.log(`📱 Sent irrigation completion notification to user ${pendingInfo.email}`);
          }

        } catch (err) {
          console.error(`Failed to save irrigation result for plant ${plantId}:`, err);

          if (pendingInfo && pendingInfo.ws) {
            sendError(pendingInfo.ws, 'IRRIGATE_FAIL',
              `Irrigation completed but failed to save result: ${err.message}`);
          }
        }

      } else       if (responseData.status === 'skipped') {
        console.log(`Plant ${plantId} irrigation skipped: ${responseData.reason}`);

        // Save skipped result to database
        const irrigationModel = require('../models/irrigationModel');

        try {
          const irrigationResult = await irrigationModel.addIrrigationResult({
            plant_id: plantId,
            status: 'skipped',
            reason: responseData.reason || 'Pi skipped irrigation',
            moisture: responseData.moisture,
            final_moisture: responseData.moisture, // Same as initial for skipped
            water_added_liters: 0,
            irrigation_time: new Date(),
            event_data: responseData.event_data || {}
          });

          // Notify client that irrigation was skipped
          if (pendingInfo && pendingInfo.ws) {
            // First send IRRIGATION_DECISION to clear the checking screen
            sendSuccess(pendingInfo.ws, 'IRRIGATION_DECISION', {
              plant_id: plantId,
              current_moisture: responseData.moisture,
              target_moisture: pendingInfo.plantData.ideal_moisture,
              moisture_gap: pendingInfo.plantData.ideal_moisture - responseData.moisture,
              will_irrigate: false,
              reason: responseData.reason
            });

            // Then send IRRIGATE_SKIPPED for the final status
            setTimeout(() => {
              sendSuccess(pendingInfo.ws, 'IRRIGATE_SKIPPED', {
                message: `Plant "${pendingInfo.plantData.plant_name}" irrigation skipped: ${responseData.reason}`,
                result: irrigationResult,
                reason: responseData.reason,
                plantName: pendingInfo.plantData.plant_name,
                plantId: plantId
              });
            }, 500);
            
            console.log(`ℹ️ Notified client: Plant ${pendingInfo.plantData.plant_name} irrigation skipped`);
          }

          // Send user notification about irrigation being skipped
          if (pendingInfo && pendingInfo.email) {
            const { notifyUserOfIrrigationSkipped } = require('../services/userNotifier');
            notifyUserOfIrrigationSkipped({
              plantName: pendingInfo.plantData.plant_name,
              email: pendingInfo.email,
              reason: responseData.reason
            });
            console.log(`📱 Sent irrigation skipped notification to user ${pendingInfo.email}`);
          }

        } catch (err) {
          console.error(`❌ Failed to save skipped irrigation result for plant ${plantId}:`, err);
        }

      } else {
        // Irrigation failed
        console.error(`❌ Plant ${plantId} irrigation failed: ${responseData.error_message}`);

        // Check if it's a valve blocking error - more specific detection
        const isValveBlocked = responseData.error_message && 
          (responseData.error_message.toLowerCase().includes('valve is blocked') || 
           responseData.error_message.toLowerCase().includes('blocked') ||
           responseData.error_message.toLowerCase().includes('overwatered') ||
           responseData.error_message.toLowerCase().includes('water limit reached'));

        // Save error result to database
        const irrigationModel = require('../models/irrigationModel');

        try {
          const irrigationResult = await irrigationModel.addIrrigationResult({
            plant_id: plantId,
            status: 'error',
            reason: responseData.error_message || 'Pi irrigation failed',
            moisture: responseData.moisture || null,
            final_moisture: responseData.moisture || null,
            water_added_liters: 0,
            irrigation_time: new Date(),
            event_data: responseData
          });

          // Notify client of irrigation failure with appropriate message
          if (pendingInfo && pendingInfo.ws) {
            if (isValveBlocked) {
              // For valve blocking, send a more specific message
              let userMessage = responseData.error_message;
              if (responseData.error_message.includes('Water limit reached')) {
                userMessage = `Irrigation completed but the water limit was reached before achieving the desired moisture level. The plant received ${responseData.water_added_liters || 0}L of water but the soil moisture only increased from ${responseData.moisture}% to ${responseData.final_moisture}%. The valve has been blocked to prevent overwatering.`;
              } else if (responseData.error_message.includes('overwatered')) {
                userMessage = `Irrigation blocked: The plant is already overwatered with ${responseData.moisture}% moisture. The valve has been blocked to prevent further damage.`;
              } else if (responseData.error_message.includes('valve is blocked')) {
                userMessage = `Irrigation failed: The valve is physically blocked and cannot be opened. Please check the valve manually and unblock it if needed.`;
              }
              
              sendError(pendingInfo.ws, 'VALVE_BLOCKED', userMessage);
            } else {
              sendError(pendingInfo.ws, 'IRRIGATE_FAIL',
                `Plant "${pendingInfo.plantData.plant_name}" irrigation failed: ${responseData.error_message || 'Unknown error'}`);
            }
          }

          // Send user notification about irrigation error
          if (pendingInfo && pendingInfo.email) {
            const { notifyUserOfIrrigationError } = require('../services/userNotifier');
            notifyUserOfIrrigationError({
              plantName: pendingInfo.plantData.plant_name,
              email: pendingInfo.email,
              errorMessage: responseData.error_message || 'Unknown error'
            });
            console.log(`📱 Sent irrigation error notification to user ${pendingInfo.email}`);
          }

          // Update valve status in database if it's a valve blocking error
          if (isValveBlocked) {
            const { updateValveStatus } = require('../models/plantModel');
            try {
              await updateValveStatus(plantId, true);
              console.log(`📊 Updated plant ${plantId} valve status to BLOCKED in database`);
            } catch (err) {
              console.error(`Failed to update valve status for plant ${plantId}:`, err);
            }
          }

        } catch (err) {
          console.error(`Failed to save error irrigation result for plant ${plantId}:`, err);
        }
      }
      return;
    }

    // Handle STOP_IRRIGATION_RESPONSE from Pi
    if (data.type === 'STOP_IRRIGATION_RESPONSE') {
      const responseData = data.data || {};
      const plantId = responseData.plant_id;

      // Get pending irrigation info (websocket + plant data)
      const pendingInfo = completePendingIrrigation(plantId);

      if (responseData.status === 'success') {
        console.log(`🛑 Plant ${plantId} irrigation stopped successfully`);
        console.log(`   - Reason: ${responseData.reason}`);

        // Save stop irrigation result to database
        const irrigationModel = require('../models/irrigationModel');

        try {
          const irrigationResult = await irrigationModel.addIrrigationResult({
            plant_id: plantId,
            status: 'stopped',
            reason: responseData.reason || 'Smart irrigation stopped by user',
            moisture: responseData.moisture,
            final_moisture: responseData.final_moisture || responseData.moisture,
            water_added_liters: responseData.water_added_liters || 0,
            irrigation_time: new Date(),
            event_data: responseData.event_data || {}
          });

          console.log(`Stop irrigation result saved to database for plant ${plantId}`);

          // Notify client of successful irrigation stop
          if (pendingInfo?.ws) {
            sendSuccess(pendingInfo.ws, 'STOP_IRRIGATION_SUCCESS', {
              plantId: plantId,
              plantName: pendingInfo?.plantData?.plant_name,
              moisture: responseData.moisture,
              final_moisture: responseData.final_moisture,
              water_added_liters: responseData.water_added_liters,
              message: `Plant "${pendingInfo?.plantData?.plant_name || plantId}" irrigation stopped successfully!`,
              result: irrigationResult
            });
            console.log(`🛑 Notified client: Plant ${pendingInfo?.plantData?.plant_name || plantId} irrigation stopped!`);
          } else {
            console.log(`No pending client found for plant ${plantId} stop irrigation - result saved but client not notified`);
          }

        } catch (err) {
          console.error(`Failed to save stop irrigation result for plant ${plantId}:`, err);

          if (pendingInfo && pendingInfo.ws) {
            sendError(pendingInfo.ws, 'STOP_IRRIGATION_FAIL',
              `Irrigation stopped but failed to save result: ${err.message}`);
          }
        }

      } else {
        // Stop irrigation failed
        console.error(`❌ Plant ${plantId} stop irrigation failed: ${responseData.error_message}`);

        // Notify client of stop irrigation failure
        if (pendingInfo && pendingInfo.ws) {
          sendError(pendingInfo.ws, 'STOP_IRRIGATION_FAIL',
            `Failed to stop irrigation: ${responseData.error_message || 'Unknown error'}`);
        }
      }
      return;
    }

    // Handle OPEN_VALVE_RESPONSE from Pi
    if (data.type === 'OPEN_VALVE_RESPONSE') {
      console.log('🔍 DEBUG - Received OPEN_VALVE_RESPONSE from Pi:');
      console.log('   - Full data:', JSON.stringify(data));

      const responseData = data.data || {};
      const plantId = responseData.plant_id;
      const timeMinutes = responseData.time_minutes;

      console.log('🔍 DEBUG - Extracted response data:');
      console.log('   - plantId:', plantId, '(type:', typeof plantId, ')');
      console.log('   - timeMinutes:', timeMinutes, '(type:', typeof timeMinutes, ')');
      console.log('   - status:', responseData.status);

      // Get pending irrigation info (websocket + plant data)
      console.log('🔍 DEBUG - Getting pending irrigation info for plantId:', plantId);
      const pendingInfo = completePendingIrrigation(plantId);
      console.log('🔍 DEBUG - Pending info result:', pendingInfo ? 'Found' : 'Not found');

      if (responseData.status === 'success') {
        console.log(`✅ DEBUG - Plant ${plantId} valve opened successfully for ${timeMinutes} minutes`);
        console.log(`   - Duration: ${timeMinutes} minutes`);
        console.log(`   - Reason: ${responseData.reason}`);

        // Save valve operation result to database
        const irrigationModel = require('../models/irrigationModel');

        try {
          const irrigationResult = await irrigationModel.addIrrigationResult({
            plant_id: plantId,
            status: 'valve_opened',
            reason: responseData.reason || 'Pi valve opened',
            moisture: responseData.moisture || null,
            final_moisture: responseData.moisture || null,
            water_added_liters: 0, // No water added during valve opening
            irrigation_time: new Date(),
            event_data: {
              ...responseData.event_data || {},
              valve_operation: 'open',
              duration_minutes: timeMinutes
            }
          });

          console.log(`Valve operation result saved to database for plant ${plantId}`);

          // Notify client of successful valve opening
          if (pendingInfo && pendingInfo.ws) {
            sendSuccess(pendingInfo.ws, 'OPEN_VALVE_SUCCESS', {
              message: `Plant "${pendingInfo.plantData.plant_name}" valve opened successfully for ${timeMinutes} minutes!`,
              result: irrigationResult,
              valve_data: {
                duration_minutes: timeMinutes,
                operation: 'open'
              }
            });
            console.log(`Notified client: Plant ${pendingInfo.plantData.plant_name} valve opened successfully!`);
          } else {
            console.log(`No pending client found for plant ${plantId} valve operation - result saved but client not notified`);
          }

        } catch (err) {
          console.error(`❌ Failed to save valve operation result for plant ${plantId}:`, err);

          if (pendingInfo && pendingInfo.ws) {
            sendError(pendingInfo.ws, 'OPEN_VALVE_FAIL',
              `Valve opened but failed to save result: ${err.message}`);
          }
        }

      } else {
        // Valve opening failed
        console.error(`❌ Plant ${plantId} valve opening failed: ${responseData.error_message}`);

        // Save error result to database
        const irrigationModel = require('../models/irrigationModel');

        try {
          const irrigationResult = await irrigationModel.addIrrigationResult({
            plant_id: plantId,
            status: 'error',
            reason: responseData.error_message || 'Pi valve opening failed',
            moisture: responseData.moisture || null,
            final_moisture: responseData.moisture || null,
            water_added_liters: 0,
            irrigation_time: new Date(),
            event_data: {
              ...responseData.event_data || {},
              valve_operation: 'open_failed',
              duration_minutes: timeMinutes
            }
          });

          // Notify client of valve opening failure
          if (pendingInfo && pendingInfo.ws) {
            sendError(pendingInfo.ws, 'OPEN_VALVE_FAIL',
              `Valve opening failed: ${responseData.error_message || 'Unknown error'}`);
          }

        } catch (err) {
          console.error(`❌ Failed to save valve operation error result for plant ${plantId}:`, err);
        }
      }
      return;
    }

    // Handle CLOSE_VALVE_RESPONSE from Pi
    if (data.type === 'CLOSE_VALVE_RESPONSE') {
      console.log('🔍 DEBUG - Received CLOSE_VALVE_RESPONSE from Pi:');
      console.log('   - Full data:', JSON.stringify(data));

      const responseData = data.data || {};
      const plantId = responseData.plant_id;

      console.log('🔍 DEBUG - Extracted response data:');
      console.log('   - plantId:', plantId, '(type:', typeof plantId, ')');
      console.log('   - status:', responseData.status);

      // Get pending irrigation info (websocket + plant data)
      console.log('🔍 DEBUG - Getting pending irrigation info for plantId:', plantId);
      const pendingInfo = completePendingIrrigation(plantId);
      console.log('🔍 DEBUG - Pending info result:', pendingInfo ? 'Found' : 'Not found');

      if (responseData.status === 'success') {
        console.log(`✅ DEBUG - Plant ${plantId} valve closed successfully`);
        console.log(`   - Reason: ${responseData.reason}`);

        // Save valve operation result to database
        const irrigationModel = require('../models/irrigationModel');

        try {
          const irrigationResult = await irrigationModel.addIrrigationResult({
            plant_id: plantId,
            status: 'valve_closed',
            reason: responseData.reason || 'Pi valve closed',
            moisture: responseData.moisture || null,
            final_moisture: responseData.moisture || null,
            water_added_liters: 0, // No water added during valve closing
            irrigation_time: new Date(),
            event_data: {
              ...responseData.event_data || {},
              valve_operation: 'close'
            }
          });

          console.log(`Valve operation result saved to database for plant ${plantId}`);

          // Notify client of successful valve closing
          if (pendingInfo && pendingInfo.ws) {
            sendSuccess(pendingInfo.ws, 'CLOSE_VALVE_SUCCESS', {
              message: `Plant "${pendingInfo.plantData.plant_name}" valve closed successfully!`,
              result: irrigationResult,
              valve_data: {
                operation: 'close'
              }
            });
            console.log(`Notified client: Plant ${pendingInfo.plantData.plant_name} valve closed successfully!`);
          } else {
            console.log(`No pending client found for plant ${plantId} valve operation - result saved but client not notified`);
          }

        } catch (err) {
          console.error(`❌ Failed to save valve operation result for plant ${plantId}:`, err);

          if (pendingInfo && pendingInfo.ws) {
            sendError(pendingInfo.ws, 'CLOSE_VALVE_FAIL',
              `Valve closed but failed to save result: ${err.message}`);
          }
        }

      } else {
        // Valve closing failed
        console.error(`❌ Plant ${plantId} valve closing failed: ${responseData.error_message}`);

        // Save error result to database
        const irrigationModel = require('../models/irrigationModel');

        try {
          const irrigationResult = await irrigationModel.addIrrigationResult({
            plant_id: plantId,
            status: 'error',
            reason: responseData.error_message || 'Pi valve closing failed',
            moisture: responseData.moisture || null,
            final_moisture: responseData.moisture || null,
            water_added_liters: 0,
            irrigation_time: new Date(),
            event_data: {
              ...responseData.event_data || {},
              valve_operation: 'close_failed'
            }
          });

          // Notify client of valve closing failure
          if (pendingInfo && pendingInfo.ws) {
            sendError(pendingInfo.ws, 'CLOSE_VALVE_FAIL',
              `Valve closing failed: ${responseData.error_message || 'Unknown error'}`);
          }

        } catch (err) {
          console.error(`❌ Failed to save valve operation error result for plant ${plantId}:`, err);
        }
      }
      return;
    }

    // Handle PLANT_MOISTURE_RESPONSE from Pi
    if (data.type === 'PLANT_MOISTURE_RESPONSE') {
      const responseData = data.data || {};

      if (responseData.status === 'success') {
        console.log(`🌿 Plant ${responseData.plant_id}: moisture=${responseData.moisture}%, temperature=${responseData.temperature}°C`);

        // Get pending moisture request info
        const pendingInfo = completePendingMoistureRequest(responseData.plant_id);

        if (pendingInfo && pendingInfo.ws) {
          const moistureData = {
            plant_id: responseData.plant_id,
            moisture: responseData.moisture,
            temperature: responseData.temperature,
            status: 'success',
            message: `Moisture data received for plant ${responseData.plant_id}`
          };

          // Send moisture data to requesting client
          sendSuccess(pendingInfo.ws, 'PLANT_MOISTURE_RESPONSE', moistureData);
          console.log(`📊 Sent moisture data to client for plant ${responseData.plant_id}`);

          // Broadcast moisture update to other garden members
          try {
            const { getPlantById } = require('../models/plantModel');
            const plant = await getPlantById(responseData.plant_id);
            if (plant && plant.garden_id) {
              await broadcastMoistureUpdate(plant.garden_id, moistureData, pendingInfo.email);
            }
          } catch (broadcastError) {
            console.error('Error broadcasting moisture update:', broadcastError);
          }
        } else {
          console.log(`⚠️ No pending client found for plant ${responseData.plant_id} moisture request`);
        }
      } else {
        console.error(`❌ Plant ${responseData.plant_id} moisture read failed: ${responseData.error_message}`);

        // Get pending moisture request info
        const pendingInfo = completePendingMoistureRequest(responseData.plant_id);

        if (pendingInfo && pendingInfo.ws) {
          // Send error to requesting client
          sendError(pendingInfo.ws, 'PLANT_MOISTURE_FAIL', {
            plant_id: responseData.plant_id,
            error_message: responseData.error_message || 'Failed to read moisture data'
          });
          console.log(`❌ Sent moisture error to client for plant ${responseData.plant_id}`);
        }
      }
      return;
    }

    // Handle ALL_MOISTURE_RESPONSE from Pi
    if (data.type === 'ALL_MOISTURE_RESPONSE') {
      const responseData = data.data || {};

      if (responseData.status === 'success') {
        console.log(`🌿 All plants moisture: ${responseData.total_plants} plants received`);
        responseData.plants?.forEach(plant => {
          console.log(`   Plant ${plant.plant_id}: moisture=${plant.moisture}%, temperature=${plant.temperature}°C`);
        });
<<<<<<< HEAD

        // Broadcast to all connected clients (for now, we'll implement this later)
        // For now, just log that we received the data
        console.log(`📊 Received all plants moisture data - ${responseData.total_plants} plants`);
=======
        
        // Broadcast to all connected clients
        const { getAllUserSockets } = require('../models/userSessions');
        const userSockets = getAllUserSockets();
        
        userSockets.forEach(userSocket => {
          try {
            sendSuccess(userSocket, 'ALL_PLANTS_MOISTURE_RESPONSE', responseData);
          } catch (error) {
            console.error('Error sending moisture data to client:', error);
          }
        });
        
        console.log(`📊 Broadcasted moisture data to ${userSockets.length} connected clients`);
>>>>>>> ae24c705
      } else {
        console.error(`❌ All plants moisture request failed: ${responseData.error_message}`);
      }
      return;
    }

    // Handle VALVE_STATUS_RESPONSE from Pi
    if (data.type === 'VALVE_STATUS_RESPONSE') {
      const responseData = data.data || {};
      const plantId = responseData.plant_id;

      if (responseData.error) {
        console.error(`❌ Valve status request failed for plant ${plantId}: ${responseData.error_message}`);
      } else {
        console.log(`🚰 Valve status for plant ${plantId}:`);
        console.log(`   Valve ID: ${responseData.valve_id}`);
        console.log(`   Is Blocked: ${responseData.is_blocked ? 'YES' : 'NO'}`);
        console.log(`   Is Open: ${responseData.is_open ? 'YES' : 'NO'}`);
        console.log(`   Can Irrigate: ${responseData.can_irrigate ? 'YES' : 'NO'}`);
        console.log(`   User Message: ${responseData.user_message}`);
        
        // Get pending irrigation info to notify client
        const pendingInfo = completePendingIrrigation(plantId);
        
        if (pendingInfo && pendingInfo.ws) {
          if (responseData.is_blocked) {
            sendError(pendingInfo.ws, 'VALVE_BLOCKED', {
              plant_id: plantId,
              valve_id: responseData.valve_id,
              message: responseData.user_message,
              can_irrigate: false
            });
          } else {
            sendSuccess(pendingInfo.ws, 'VALVE_STATUS', {
              plant_id: plantId,
              valve_id: responseData.valve_id,
              message: responseData.user_message,
              can_irrigate: true,
              status: responseData.status
            });
          }
        }
      }
      return;
    }

    sendError(ws, 'UNKNOWN_TYPE', `Unknown message type: ${data.type}`);
  });

  ws.on('close', () => {
    console.log('Pi disconnected: raspberrypi_main_controller');
    piSocket = null;
  });
}

function getPiSocket() {
  return piSocket;
}

module.exports = {
  getPiSocket,
  handlePiSocket
}<|MERGE_RESOLUTION|>--- conflicted
+++ resolved
@@ -773,12 +773,6 @@
         responseData.plants?.forEach(plant => {
           console.log(`   Plant ${plant.plant_id}: moisture=${plant.moisture}%, temperature=${plant.temperature}°C`);
         });
-<<<<<<< HEAD
-
-        // Broadcast to all connected clients (for now, we'll implement this later)
-        // For now, just log that we received the data
-        console.log(`📊 Received all plants moisture data - ${responseData.total_plants} plants`);
-=======
         
         // Broadcast to all connected clients
         const { getAllUserSockets } = require('../models/userSessions');
@@ -793,7 +787,6 @@
         });
         
         console.log(`📊 Broadcasted moisture data to ${userSockets.length} connected clients`);
->>>>>>> ae24c705
       } else {
         console.error(`❌ All plants moisture request failed: ${responseData.error_message}`);
       }
