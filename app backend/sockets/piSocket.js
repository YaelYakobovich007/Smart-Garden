const { sendSuccess, sendError } = require('../utils/wsResponses');
const { handleSensorAssigned, handleValveAssigned } = require('../controllers/plantAssignmentController');
const { completePendingPlant } = require('../services/pendingPlantsTracker');
const { completePendingIrrigation } = require('../services/pendingIrrigationTracker');
const { completePendingMoistureRequest } = require('../services/pendingMoistureTracker');
const { broadcastPlantAdded, broadcastMoistureUpdate } = require('../services/gardenBroadcaster');

let piSocket = null;
const VERBOSE_LOGS = process.env.VERBOSE_LOGS === 'true';
const vLog = (...args) => console.log(...args);

function handlePiSocket(ws) {
  piSocket = ws;
  console.log('Pi connected: raspberrypi_main_controller');
  sendSuccess(ws, 'WELCOME', { message: 'Hello Pi' });

  ws.on('message', async (msg) => {
    let data;
    try {
      data = JSON.parse(msg);
      console.log(`Pi message: ${data.type}`);
    } catch {
      console.error('Invalid JSON from Pi:', msg);
      return sendError(ws, 'INVALID_JSON', 'Invalid JSON format');
    }

    if (data.type === 'SENSOR_ASSIGNED') {
      console.log(`Received sensor assignment: ${data.data?.sensor_port} for ${data.data?.plant_id}`);
      return handleSensorAssigned(data, ws);
    }

    if (data.type === 'VALVE_ASSIGNED') {
      console.log(`Received valve assignment: ${data.data?.valve_id} for ${data.data?.plant_id}`);
      return handleValveAssigned(data, ws);
    }

    if (data.type === 'PI_CONNECT') {
      const connectData = data.data || {};
      const familyCode = connectData.family_code;

      if (!familyCode) {
        console.log('ERROR - Pi connection attempt without family code');
        return sendError(ws, 'PI_CONNECT_FAIL', 'Family code is required');
      }

      console.log(`Pi attempting to connect with family code: ${familyCode}`);

      try {
        // Get garden by invite code
        const { getGardenByInviteCode, getGardenPlantsWithHardware } = require('../services/piSyncService');
        const garden = await getGardenByInviteCode(familyCode);

        if (!garden) {
          console.log(`Garden not found for family code: ${familyCode}`);
          return sendError(ws, 'PI_CONNECT_FAIL', 'Garden not found for this family code');
        }

        // Get all plants for this garden
        const plants = await getGardenPlantsWithHardware(garden.id);

        // Send garden sync data to Pi
        console.log(`Pi connected successfully to garden: ${garden.name}`);
        console.log(`Sending ${plants.length} plants to Pi`);

        sendSuccess(ws, 'GARDEN_SYNC', {
          garden: { name: garden.name, invite_code: garden.invite_code },
          plants: plants
        });

        // Log plant details for debugging (match payload fields)
        plants.forEach(plant => {
          console.log(`   Plant ID: ${plant.plant_id}`);
          console.log(`      Desired Moisture: ${plant.desiredMoisture}%`);
          console.log(`      Sensor Port: ${plant.sensor_port}`);
          console.log(`      Valve ID: ${plant.valve_id}`);
          console.log(`      Schedule: ${JSON.stringify(plant.scheduleData)}`);
        });

      } catch (error) {
        console.error('Error during Pi connection:', error);
        return sendError(ws, 'PI_CONNECT_FAIL', 'Failed to sync garden data');
      }
    }

    // Handle ADD_PLANT_RESPONSE from Pi
    if (data.type === 'ADD_PLANT_RESPONSE') {
      const responseData = data.data || {};
      const plantId = responseData.plant_id; // This is the real database plant_id

      // Get pending plant info (websocket + plant data)
      const pendingInfo = completePendingPlant(plantId);

      if (responseData.status === 'success') {
        console.log(`Plant ${plantId}: assigned sensor_port=${responseData.sensor_port}, valve=${responseData.assigned_valve}`);

        // Update plant in database with hardware IDs
        const { updatePlantHardware } = require('../models/plantModel');

        try {
          await updatePlantHardware(plantId, responseData.sensor_port, responseData.assigned_valve);
          console.log(`Plant ${plantId} database updated with hardware assignments`);

          // Notify client of successful plant creation with hardware assignment
          if (pendingInfo) {
            const { ws, email, plantData } = pendingInfo;
            sendSuccess(ws, 'ADD_PLANT_SUCCESS', {
              plant: {
                ...plantData,
                sensor_port: responseData.sensor_port,
                valve_id: responseData.assigned_valve
              },
              message: `Plant "${plantData.name}" created successfully with hardware assignment`
            });

            // Broadcast plant addition to other garden members
            try {
              const gardenId = await require('../models/plantModel').getUserGardenId(pendingInfo.userId);
              if (gardenId) {
                await broadcastPlantAdded(gardenId, {
                  ...plantData,
                  sensor_port: responseData.sensor_port,
                  valve_id: responseData.assigned_valve
                }, email);
              }
            } catch (broadcastError) {
              console.error('Error broadcasting plant addition:', broadcastError);
            }
          }
        } catch (dbError) {
          console.error(`Failed to update plant ${plantId} in database:`, dbError);
          // Notify client of database error
          if (pendingInfo) {
            sendError(pendingInfo.ws, 'ADD_PLANT_FAIL', 'Failed to save hardware assignment to database');
          }
        }
      } else {
        console.log(`Plant ${plantId}: hardware assignment failed - ${responseData.error_message}`);
        // Notify client of hardware assignment failure
        if (pendingInfo) {
          sendError(pendingInfo.ws, 'ADD_PLANT_FAIL', `Hardware assignment failed: ${responseData.error_message}`);
        }
      }
    }

    // Handle UPDATE_PLANT_RESPONSE from Pi
    if (data.type === 'UPDATE_PLANT_RESPONSE') {
      const responseData = data.data || {};
      const rawPlantId = responseData.plant_id;
      const plantId = Number(rawPlantId);

      // Get pending update info
      const { getPendingUpdate } = require('../services/pendingUpdateTracker');
      const pendingInfo = getPendingUpdate(plantId);

      if (responseData.success) {
        console.log(`Plant ${plantId} updated successfully on Pi: ${responseData.message}`);
        
        // Send success response to frontend
        if (pendingInfo) {
          const { sendSuccess } = require('../utils/wsResponses');
          // Get the updated plant data from the database
          const { getPlantById } = require('../models/plantModel');
          try {
            const updatedPlant = await getPlantById(plantId);
            sendSuccess(pendingInfo.ws, 'UPDATE_PLANT_DETAILS_SUCCESS', {
              plant: updatedPlant,
              message: `Plant updated successfully on hardware: ${responseData.message}`
            });
          } catch (error) {
            console.error('Error getting updated plant data:', error);
            sendSuccess(pendingInfo.ws, 'UPDATE_PLANT_DETAILS_SUCCESS', {
              message: `Plant updated successfully on hardware: ${responseData.message}`
            });
          }
        }
      } else {
        console.warn(`Failed to update plant ${plantId} on Pi: ${responseData.message}`);
        
        // Send error response to frontend
        if (pendingInfo) {
          const { sendError } = require('../utils/wsResponses');
          // Get the updated plant data from the database even on error (in case the update was partially successful)
          const { getPlantById } = require('../models/plantModel');
          try {
            const updatedPlant = await getPlantById(plantId);
            sendError(pendingInfo.ws, 'UPDATE_PLANT_DETAILS_FAIL', {
              plant: updatedPlant,
              message: `Hardware update failed: ${responseData.message}`
            });
          } catch (error) {
            console.error('Error getting updated plant data:', error);
            sendError(pendingInfo.ws, 'UPDATE_PLANT_DETAILS_FAIL', `Hardware update failed: ${responseData.message}`);
          }
        }
      }
    }

    // Handle PI_LOG messages from Pi
    if (data.type === 'PI_LOG') {
      console.log('DEBUG - Received PI_LOG message:');
      console.log('   - Full data:', JSON.stringify(data));
      console.log('   - data.data:', data.data);
      console.log('   - data.data.message:', data.data?.message);
      
      const logData = data.data || {};
      const timestamp = logData.timestamp || new Date().toISOString();
      const message = logData.message || 'No message';
<<<<<<< HEAD
      
      console.log(`🌱 [PI LOG - ${timestamp}] ${message}`);
      
=======

      console.log(`[PI LOG - ${timestamp}] ${message}`);

>>>>>>> 7a342345
      // You could also broadcast this to connected clients if needed
      // For now, just log to server console
      return;
    }


    // Handle IRRIGATION_DECISION messages from Pi
    if (data.type === 'IRRIGATION_DECISION') {
      const decisionData = data.data || {};
      const plantId = decisionData.plant_id;
      
      console.log(`[IRRIGATION DECISION] Plant ${plantId}`);
      console.log(`Current Moisture: ${decisionData.current_moisture}%`);
      console.log(`Target Moisture: ${decisionData.target_moisture}%`);
      console.log(`Moisture Gap: ${decisionData.moisture_gap}%`);
      console.log(`Will Irrigate: ${decisionData.will_irrigate}`);
      console.log(`Reason: ${decisionData.reason}`);
      
      // Get pending irrigation info to send notification
      const { getPendingIrrigation } = require('../services/pendingIrrigationTracker');
      const pendingInfo = getPendingIrrigation(plantId);
      
      if (pendingInfo) {
        // If irrigation will start, notify the client
        if (decisionData.will_irrigate) {
          if (pendingInfo.ws) {
            sendSuccess(pendingInfo.ws, 'IRRIGATION_STARTED', {
              message: `Starting irrigation for plant "${pendingInfo.plantData.plant_name}"`,
              plantName: pendingInfo.plantData.plant_name,
              plantId: plantId,
              currentMoisture: decisionData.current_moisture,
              targetMoisture: decisionData.target_moisture
            });
          }
          // Persist irrigation state: smart started
          try {
            const { updateIrrigationState } = require('../models/plantModel');
            await updateIrrigationState(Number(plantId), { mode: 'smart', startAt: new Date(), endAt: null, sessionId: null });
          } catch (e) {
            console.warn('Failed to persist smart irrigation start:', e.message);
          }
          // Broadcast to other garden members that irrigation started (smart)
          try {
            const { getPlantById } = require('../models/plantModel');
            const plant = await getPlantById(Number(plantId));
            if (plant?.garden_id) {
              const { broadcastToGarden } = require('../services/gardenBroadcaster');
              await broadcastToGarden(plant.garden_id, 'GARDEN_IRRIGATION_STARTED', {
                plantId: Number(plantId),
                plantName: plant.name || pendingInfo.plantData.plant_name,
                mode: 'smart'
              }, pendingInfo.email);
            }
          } catch (e) {
            console.warn('Broadcast GARDEN_IRRIGATION_STARTED failed:', e.message);
          }
        } else {
          // If irrigation will be skipped, notify the client
          if (pendingInfo.ws) {
            sendSuccess(pendingInfo.ws, 'IRRIGATE_SKIPPED', {
              message: `Irrigation skipped for plant "${pendingInfo.plantData.plant_name}": ${decisionData.reason}`,
              plantName: pendingInfo.plantData.plant_name,
              plantId: plantId,
              reason: decisionData.reason
            });
          }
        }
        
        // Send email notification if available
        if (pendingInfo.email) {
          const { notifyUserOfIrrigationStart } = require('../services/userNotifier');
          notifyUserOfIrrigationStart({
            plantName: pendingInfo.plantData.plant_name,
            email: pendingInfo.email,
            initialMoisture: decisionData.current_moisture,
            targetMoisture: decisionData.target_moisture
          });
          console.log(`Sent irrigation start notification to user ${pendingInfo.email} for plant ${pendingInfo.plantData.plant_name}`);
        }
      }
      
      return;
    }

    // Handle IRRIGATION_PROGRESS messages from Pi
    if (data.type === 'IRRIGATION_PROGRESS') {
      const progressData = data.data || {};
      const plantId = progressData.plant_id;
      const stage = progressData.stage;
      const timestamp = progressData.timestamp || new Date().toISOString();
<<<<<<< HEAD
      
      console.log(`🚰 [IRRIGATION PROGRESS - ${timestamp}] Plant ${plantId} - ${stage.toUpperCase()}`);
      console.log(`   📊 Current Moisture: ${progressData.current_moisture}%`);
      console.log(`   🎯 Target Moisture: ${progressData.target_moisture}%`);
      console.log(`   💧 Moisture Gap: ${progressData.moisture_gap}%`);
      console.log(`   💦 Total Water Used: ${progressData.total_water_used}L`);
      console.log(`   📈 Pulse Number: ${progressData.pulse_number || 'N/A'}`);
      console.log(`   🚰 Water Limit: ${progressData.water_limit || 'N/A'}L`);
      console.log(`   📋 Status: ${progressData.status}`);
      console.log(`   📝 Message: ${progressData.message}`);
      
=======

      console.log(`[IRRIGATION PROGRESS - ${timestamp}] Plant ${plantId} - ${stage.toUpperCase()}`);
      console.log(`   Current Moisture: ${progressData.current_moisture}%`);
      console.log(`   Target Moisture: ${progressData.target_moisture}%`);
      console.log(`   Moisture Gap: ${progressData.moisture_gap}%`);
      console.log(`   Total Water Used: ${progressData.total_water_used}L`);
      console.log(`   Pulse Number: ${progressData.pulse_number || 'N/A'}`);
      console.log(`   Water Limit: ${progressData.water_limit || 'N/A'}L`);
      console.log(`   Status: ${progressData.status}`);
      console.log(`   Message: ${progressData.message}`);

>>>>>>> 7a342345
      // Display details object if it exists
      if (progressData.details) {
        console.log(`   Details:`);
        Object.entries(progressData.details).forEach(([key, value]) => {
          console.log(`      ${key}: ${value}`);
        });
      }
      
      // Check if this is the first pulse (irrigation actually starting)
      if (stage === 'pulse' && progressData.pulse_number === 1) {
<<<<<<< HEAD
        console.log(`🚀 First pulse detected - irrigation actually started for plant ${plantId}`);
        
=======
        console.log(`First pulse detected - irrigation actually started for plant ${plantId}`);

>>>>>>> 7a342345
        // Get pending irrigation info to send notification
        const { getPendingIrrigation } = require('../services/pendingIrrigationTracker');
        const pendingInfo = getPendingIrrigation(plantId);
        
        if (pendingInfo && pendingInfo.email) {
          const { notifyUserOfIrrigationStart } = require('../services/userNotifier');
          notifyUserOfIrrigationStart({
            plantName: pendingInfo.plantData.plant_name,
            email: pendingInfo.email,
            initialMoisture: progressData.current_moisture || 0,
            targetMoisture: progressData.target_moisture || pendingInfo.plantData.ideal_moisture
          });
          console.log(`Sent irrigation start notification to user ${pendingInfo.email} for plant ${pendingInfo.plantData.plant_name}`);
        } else {
          console.log(`No pending irrigation found for plant ${plantId} - cannot send start notification`);
        }
      }

      // Forward live progress to the requesting client so the app can update the UI in real-time
      try {
        const { getPendingIrrigation } = require('../services/pendingIrrigationTracker');
        const pendingInfo = getPendingIrrigation(plantId);
        if (pendingInfo && pendingInfo.ws) {
          sendSuccess(pendingInfo.ws, 'IRRIGATION_PROGRESS', progressData);
        }
      } catch (err) {
        console.error('Failed to forward IRRIGATION_PROGRESS to client:', err);
      }
      
      return;
    }

    // Handle IRRIGATE_PLANT_RESPONSE from Pi
    if (data.type === 'IRRIGATE_PLANT_RESPONSE') {
      const responseData = data.data || {};
      const rawPlantId = responseData.plant_id;
      const plantId = Number(rawPlantId);

      // Get pending irrigation info (websocket + plant data)
      const pendingInfo = completePendingIrrigation(plantId);

      if (responseData.status === 'success') {
        console.log(`Plant ${plantId} irrigation completed successfully`);
        console.log(`   - Water added: ${responseData.water_added_liters}L`);
        console.log(`   - Final moisture: ${responseData.final_moisture}%`);

        // Save irrigation result to database
        const irrigationModel = require('../models/irrigationModel');

        try {
          const irrigationResult = await irrigationModel.addIrrigationResult({
            plant_id: plantId,
            status: responseData.status,
            reason: responseData.reason || 'Pi irrigation completed',
            moisture: responseData.moisture,
            final_moisture: responseData.final_moisture,
            water_added_liters: responseData.water_added_liters,
            irrigation_time: responseData.irrigation_time ? new Date(responseData.irrigation_time) : new Date(),
            event_data: responseData.event_data || {}
          });

          console.log(`Irrigation result saved to database for plant ${plantId}`);

          // Notify client of successful irrigation
          if (pendingInfo && pendingInfo.ws) {
            sendSuccess(pendingInfo.ws, 'IRRIGATE_SUCCESS', {
              message: `Plant "${pendingInfo.plantData.plant_name}" irrigated successfully! Added ${responseData.water_added_liters}L of water.`,
              result: irrigationResult,
              irrigation_data: {
                water_added_liters: responseData.water_added_liters,
                final_moisture: responseData.final_moisture,
                initial_moisture: responseData.moisture
              },
              reason: responseData.reason || null
            });
            console.log(`Notified client: Plant ${pendingInfo.plantData.plant_name} irrigation successful!`);
          } else {
            console.log(`No pending client found for plant ${plantId} irrigation - result saved but client not notified`);
          }

          // Send user notification about irrigation completion
          if (pendingInfo && pendingInfo.email) {
            const { notifyUserOfIrrigationComplete } = require('../services/userNotifier');
            notifyUserOfIrrigationComplete({
              plantName: pendingInfo.plantData.plant_name,
              email: pendingInfo.email,
              irrigationData: {
                water_added_liters: responseData.water_added_liters,
                final_moisture: responseData.final_moisture,
                initial_moisture: responseData.moisture
              }
            });
            console.log(`📱 Sent irrigation completion notification to user ${pendingInfo.email}`);
          }

        } catch (err) {
          console.error(`Failed to save irrigation result for plant ${plantId}:`, err);

          if (pendingInfo && pendingInfo.ws) {
            sendError(pendingInfo.ws, 'IRRIGATE_FAIL',
              `Irrigation completed but failed to save result: ${err.message}`);
          }
        }

        // Persist irrigation state: clear smart mode on success
        try {
          const { updateIrrigationState } = require('../models/plantModel');
          await updateIrrigationState(Number(plantId), { mode: 'none', startAt: null, endAt: null, sessionId: null });
        } catch (e) {
          console.warn('Failed to clear smart irrigation state on success:', e.message);
        }

      } else if (responseData.status === 'cancelled') {
        console.log(` Plant ${plantId} irrigation cancelled by user`);

        // Save cancelled result to database
        const irrigationModel = require('../models/irrigationModel');

        try {
          const irrigationResult = await irrigationModel.addIrrigationResult({
            plant_id: plantId,
            status: 'cancelled',
            reason: responseData.reason || 'Smart irrigation cancelled by user',
            moisture: responseData.moisture || null,
            final_moisture: responseData.final_moisture || responseData.moisture || null,
            water_added_liters: responseData.water_added_liters || 0,
            irrigation_time: new Date(),
            event_data: responseData.event_data || {}
          });

          if (pendingInfo && pendingInfo.ws) {
            sendSuccess(pendingInfo.ws, 'IRRIGATION_CANCELLED', {
              message: `Smart irrigation for "${pendingInfo.plantData.plant_name}" was cancelled by user.`,
              result: irrigationResult,
              plantName: pendingInfo.plantData.plant_name,
              plantId: plantId
            });
            console.log(` Notified client: Plant ${pendingInfo.plantData.plant_name} irrigation cancelled`);
          }
        } catch (err) {
          console.error(` Failed to save cancelled irrigation result for plant ${plantId}:`, err);
        }

        // Persist irrigation state: clear smart mode
        try {
          const { updateIrrigationState } = require('../models/plantModel');
          await updateIrrigationState(Number(plantId), { mode: 'none', startAt: null, endAt: null, sessionId: null });
        } catch (e) {
          console.warn('Failed to clear smart irrigation state on cancel:', e.message);
        }

      } else if (responseData.status === 'skipped') {
        console.log(`Plant ${plantId} irrigation skipped: ${responseData.reason}`);

        // Save skipped result to database
        const irrigationModel = require('../models/irrigationModel');

        try {
          const irrigationResult = await irrigationModel.addIrrigationResult({
            plant_id: plantId,
            status: 'skipped',
            reason: responseData.reason || 'Pi skipped irrigation',
            moisture: responseData.moisture,
            final_moisture: responseData.moisture, // Same as initial for skipped
            water_added_liters: 0,
            irrigation_time: new Date(),
            event_data: responseData.event_data || {}
          });

          // Notify client that irrigation was skipped
          if (pendingInfo && pendingInfo.ws) {
            // First send IRRIGATION_DECISION to clear the checking screen
            sendSuccess(pendingInfo.ws, 'IRRIGATION_DECISION', {
              plant_id: plantId,
              current_moisture: responseData.moisture,
              target_moisture: pendingInfo.plantData.ideal_moisture,
              moisture_gap: pendingInfo.plantData.ideal_moisture - responseData.moisture,
              will_irrigate: false,
              reason: responseData.reason
            });

            // Then send IRRIGATE_SKIPPED for the final status
            setTimeout(() => {
              sendSuccess(pendingInfo.ws, 'IRRIGATE_SKIPPED', {
                message: `Plant "${pendingInfo.plantData.plant_name}" irrigation skipped: ${responseData.reason}`,
                result: irrigationResult,
                reason: responseData.reason,
                plantName: pendingInfo.plantData.plant_name,
                plantId: plantId
              });
            }, 500);
            
            console.log(`ℹ️ Notified client: Plant ${pendingInfo.plantData.plant_name} irrigation skipped`);
          }

          // Send user notification about irrigation being skipped
          if (pendingInfo && pendingInfo.email) {
            const { notifyUserOfIrrigationSkipped } = require('../services/userNotifier');
            notifyUserOfIrrigationSkipped({
              plantName: pendingInfo.plantData.plant_name,
              email: pendingInfo.email,
              reason: responseData.reason
            });
            console.log(`📱 Sent irrigation skipped notification to user ${pendingInfo.email}`);
          }

        } catch (err) {
          console.error(`❌ Failed to save skipped irrigation result for plant ${plantId}:`, err);
        }

      } else {
        // Irrigation failed
        console.error(`❌ Plant ${plantId} irrigation failed: ${responseData.error_message}`);

        // Check if it's a valve blocking error - more specific detection
        const isValveBlocked = responseData.error_message && 
          (responseData.error_message.toLowerCase().includes('valve is blocked') || 
           responseData.error_message.toLowerCase().includes('blocked') ||
           responseData.error_message.toLowerCase().includes('overwatered') ||
           responseData.error_message.toLowerCase().includes('water limit reached'));

        // Save error result to database
        const irrigationModel = require('../models/irrigationModel');

        try {
          const irrigationResult = await irrigationModel.addIrrigationResult({
            plant_id: plantId,
            status: 'error',
            reason: responseData.error_message || 'Pi irrigation failed',
            moisture: responseData.moisture || null,
            final_moisture: responseData.moisture || null,
            water_added_liters: 0,
            irrigation_time: new Date(),
            event_data: responseData
          });

          // Notify client of irrigation failure with appropriate message
          if (pendingInfo && pendingInfo.ws) {
            if (responseData.error_message === 'water_limit_reached_target_not_met') {
              // Specific problem message and block state already handled in DB updates below
              const userMessage = `Water limit reached but desired moisture was not achieved. The valve has been blocked to prevent overwatering. Please check sensor placement/readings or possible leaks.`;
              sendError(pendingInfo.ws, 'IRRIGATE_FAIL', userMessage);
            } else if (isValveBlocked) {
              // For valve blocking, send a more specific message
              let userMessage = responseData.error_message;
              if (responseData.error_message.includes('Water limit reached')) {
                userMessage = `Irrigation completed but the water limit was reached before achieving the desired moisture level. The plant received ${responseData.water_added_liters || 0}L of water but the soil moisture only increased from ${responseData.moisture}% to ${responseData.final_moisture}%. The valve has been blocked to prevent overwatering.`;
              } else if (responseData.error_message.includes('overwatered')) {
                userMessage = `Irrigation blocked: The plant is already overwatered with ${responseData.moisture}% moisture. The valve has been blocked to prevent further damage.`;
              } else if (responseData.error_message.includes('valve is blocked')) {
                userMessage = `Irrigation failed: The valve is physically blocked and cannot be opened. Please check the valve manually and unblock it if needed.`;
              }
              
              sendError(pendingInfo.ws, 'VALVE_BLOCKED', userMessage);
            } else {
              sendError(pendingInfo.ws, 'IRRIGATE_FAIL',
                `Plant "${pendingInfo.plantData.plant_name}" irrigation failed: ${responseData.error_message || 'Unknown error'}`);
            }
          }

          // Send user notification about irrigation error
          if (pendingInfo && pendingInfo.email) {
            const { notifyUserOfIrrigationError } = require('../services/userNotifier');
            notifyUserOfIrrigationError({
              plantName: pendingInfo.plantData.plant_name,
              email: pendingInfo.email,
              errorMessage: responseData.error_message || 'Unknown error'
            });
            console.log(`📱 Sent irrigation error notification to user ${pendingInfo.email}`);
          }

          // Update valve status in database if it's a valve blocking error
          if (isValveBlocked || responseData.error_message === 'water_limit_reached_target_not_met') {
            const { updateValveStatus, getPlantById } = require('../models/plantModel');
            try {
              await updateValveStatus(plantId, true);
              console.log(`📊 Updated plant ${plantId} valve status to BLOCKED in database`);
            } catch (err) {
              console.error(`Failed to update valve status for plant ${plantId}:`, err);
            }

            // Clear any persisted irrigation state so clients rehydrate to a stopped UI
            try {
              const { updateIrrigationState } = require('../models/plantModel');
              await updateIrrigationState(Number(plantId), { mode: 'none', startAt: null, endAt: null, sessionId: null });
            } catch (e) {
              console.warn('Failed to clear irrigation state on error:', e.message);
            }

            // Broadcast stop to garden members so overlays/icons clear in real-time
            try {
              const plant = await getPlantById(Number(plantId));
              if (plant?.garden_id) {
                const { broadcastToGarden } = require('../services/gardenBroadcaster');
                await broadcastToGarden(plant.garden_id, 'GARDEN_IRRIGATION_STOPPED', {
                  plantId: Number(plantId),
                  plantName: plant.name || pendingInfo?.plantData?.plant_name
                }, pendingInfo?.email);
              }
            } catch (e) {
              console.warn('Broadcast GARDEN_IRRIGATION_STOPPED on error failed:', e.message);
            }
          }

        } catch (err) {
          console.error(`Failed to save error irrigation result for plant ${plantId}:`, err);
        }
      }
      return;
    }

    // Handle STOP_IRRIGATION_RESPONSE from Pi
    if (data.type === 'STOP_IRRIGATION_RESPONSE') {
      const responseData = data.data || {};
      const plantId = responseData.plant_id;

      // Get pending irrigation info (websocket + plant data)
      const pendingInfo = completePendingIrrigation(plantId);

      if (responseData.status === 'success') {
        console.log(`🛑 Plant ${plantId} irrigation stopped successfully`);
        console.log(`   - Reason: ${responseData.reason}`);

        // Save stop irrigation result to database
        const irrigationModel = require('../models/irrigationModel');

        try {
          const irrigationResult = await irrigationModel.addIrrigationResult({
            plant_id: plantId,
            status: 'stopped',
            reason: responseData.reason || 'Smart irrigation stopped by user',
            moisture: responseData.moisture,
            final_moisture: responseData.final_moisture || responseData.moisture,
            water_added_liters: responseData.water_added_liters || 0,
            irrigation_time: new Date(),
            event_data: responseData.event_data || {}
          });

          console.log(`Stop irrigation result saved to database for plant ${plantId}`);

          // Notify client of successful irrigation stop
          if (pendingInfo?.ws) {
            sendSuccess(pendingInfo.ws, 'STOP_IRRIGATION_SUCCESS', {
              plantId: plantId,
              plantName: pendingInfo?.plantData?.plant_name,
              moisture: responseData.moisture,
              final_moisture: responseData.final_moisture,
              water_added_liters: responseData.water_added_liters,
              message: `Plant "${pendingInfo?.plantData?.plant_name || plantId}" irrigation stopped successfully!`,
              result: irrigationResult
            });
            console.log(`🛑 Notified client: Plant ${pendingInfo?.plantData?.plant_name || plantId} irrigation stopped!`);
          } else {
            console.log(`No pending client found for plant ${plantId} stop irrigation - result saved but client not notified`);
          }

        } catch (err) {
          console.error(`Failed to save stop irrigation result for plant ${plantId}:`, err);

          if (pendingInfo && pendingInfo.ws) {
            sendError(pendingInfo.ws, 'STOP_IRRIGATION_FAIL',
              `Irrigation stopped but failed to save result: ${err.message}`);
          }
        }

        // Persist irrigation state: clear smart mode on stop
        try {
          const { updateIrrigationState } = require('../models/plantModel');
          await updateIrrigationState(Number(plantId), { mode: 'none', startAt: null, endAt: null, sessionId: null });
        } catch (e) {
          console.warn('Failed to clear smart irrigation state on stop:', e.message);
        }

        // Broadcast stop to garden members
        try {
          const { getPlantById } = require('../models/plantModel');
          const plant = await getPlantById(Number(plantId));
          if (plant?.garden_id) {
            const { broadcastToGarden } = require('../services/gardenBroadcaster');
            await broadcastToGarden(plant.garden_id, 'GARDEN_IRRIGATION_STOPPED', {
              plantId: Number(plantId),
              plantName: plant.name || pendingInfo?.plantData?.plant_name
            }, pendingInfo?.email);
          }
        } catch (e) {
          console.warn('Broadcast GARDEN_IRRIGATION_STOPPED failed:', e.message);
        }

      } else {
        // Stop irrigation failed
        console.error(`❌ Plant ${plantId} stop irrigation failed: ${responseData.error_message}`);

        // Notify client of stop irrigation failure
        if (pendingInfo && pendingInfo.ws) {
          sendError(pendingInfo.ws, 'STOP_IRRIGATION_FAIL',
            `Failed to stop irrigation: ${responseData.error_message || 'Unknown error'}`);
        }
      }
      return;
    }

    // Handle OPEN_VALVE_RESPONSE from Pi
    if (data.type === 'OPEN_VALVE_RESPONSE') {
      vLog('DEBUG - Received OPEN_VALVE_RESPONSE from Pi:');
      vLog('   - Full data:', JSON.stringify(data));

      const responseData = data.data || {};
      const plantId = responseData.plant_id;
      const timeMinutes = responseData.time_minutes;

      vLog('DEBUG - Extracted response data:');
      vLog('   - plantId:', plantId, '(type:', typeof plantId, ')');
      vLog('   - timeMinutes:', timeMinutes, '(type:', typeof timeMinutes, ')');
      vLog('   - status:', responseData.status);

      // Get pending irrigation info (websocket + plant data)
      vLog('DEBUG - Getting pending irrigation info for plantId:', plantId);
      const pendingInfo = completePendingIrrigation(plantId);
      vLog('DEBUG - Pending info result:', pendingInfo ? 'Found' : 'Not found');

      if (responseData.status === 'success') {
        vLog(`DEBUG - Plant ${plantId} valve opened successfully for ${timeMinutes} minutes`);
        vLog(`   - Duration: ${timeMinutes} minutes`);
        vLog(`   - Reason: ${responseData.reason}`);
        // Persist irrigation state: manual mode started
        try {
          const { updateIrrigationState } = require('../models/plantModel');
          const now = new Date();
          const minutes = Number(responseData.time_minutes || responseData.timeMinutes || 0);
          const endAt = minutes > 0 ? new Date(now.getTime() + (minutes * 60 * 1000)) : null;
          await updateIrrigationState(Number(plantId), { mode: 'manual', startAt: now, endAt, sessionId: null });
        } catch (e) {
          console.warn('Failed to persist manual irrigation state:', e.message);
        }

        // Save valve operation result to database
        const irrigationModel = require('../models/irrigationModel');

        try {
          const irrigationResult = await irrigationModel.addIrrigationResult({
            plant_id: plantId,
            status: 'valve_opened',
            reason: responseData.reason || 'Pi valve opened',
            moisture: responseData.moisture || null,
            final_moisture: responseData.moisture || null,
            water_added_liters: 0, // No water added during valve opening
            irrigation_time: new Date(),
            event_data: {
              ...responseData.event_data || {},
              valve_operation: 'open',
              duration_minutes: timeMinutes
            }
          });

          console.log(`Valve operation result saved to database for plant ${plantId}`);

          // Notify client of successful valve opening
          if (pendingInfo && pendingInfo.ws) {
            sendSuccess(pendingInfo.ws, 'OPEN_VALVE_SUCCESS', {
              message: `Plant "${pendingInfo.plantData.plant_name}" valve opened successfully for ${timeMinutes} minutes!`,
              plantId: plantId,
              result: irrigationResult,
              valve_data: {
                duration_minutes: timeMinutes,
                operation: 'open'
              }
            });
            console.log(`Notified client: Plant ${pendingInfo.plantData.plant_name} valve opened successfully!`);
          } else {
            console.log(`No pending client found for plant ${plantId} valve operation - result saved but client not notified`);
          }

          // Broadcast manual irrigation start to other garden members
          try {
            const { getPlantById } = require('../models/plantModel');
            const plant = await getPlantById(Number(plantId));
            if (plant?.garden_id) {
              const { broadcastToGarden } = require('../services/gardenBroadcaster');
              await broadcastToGarden(plant.garden_id, 'GARDEN_IRRIGATION_STARTED', {
                plantId: Number(plantId),
                plantName: plant.name || pendingInfo?.plantData?.plant_name,
                mode: 'manual',
                duration_minutes: timeMinutes
              }, pendingInfo?.email);
            }
          } catch (e) {
            console.warn('Broadcast GARDEN_IRRIGATION_STARTED (manual) failed:', e.message);
          }

        } catch (err) {
          console.error(` Failed to save valve operation result for plant ${plantId}:`, err);

          if (pendingInfo && pendingInfo.ws) {
            sendError(pendingInfo.ws, 'OPEN_VALVE_FAIL',
              `Valve opened but failed to save result: ${err.message}`);
          }
        }

      } else {
        // Valve opening failed
        console.error(` Plant ${plantId} valve opening failed: ${responseData.error_message}`);

        // Save error result to database
        const irrigationModel = require('../models/irrigationModel');

        try {
          const irrigationResult = await irrigationModel.addIrrigationResult({
            plant_id: plantId,
            status: 'error',
            reason: responseData.error_message || 'Pi valve opening failed',
            moisture: responseData.moisture || null,
            final_moisture: responseData.moisture || null,
            water_added_liters: 0,
            irrigation_time: new Date(),
            event_data: {
              ...responseData.event_data || {},
              valve_operation: 'open_failed',
              duration_minutes: timeMinutes
            }
          });

          // Notify client of valve opening failure
          if (pendingInfo && pendingInfo.ws) {
            sendError(pendingInfo.ws, 'OPEN_VALVE_FAIL',
              `Valve opening failed: ${responseData.error_message || 'Unknown error'}`);
          }

        } catch (err) {
          console.error(` Failed to save valve operation error result for plant ${plantId}:`, err);
        }
      }
      return;
    }

    // Handle CLOSE_VALVE_RESPONSE from Pi
    if (data.type === 'CLOSE_VALVE_RESPONSE') {
      vLog('DEBUG - Received CLOSE_VALVE_RESPONSE from Pi:');
      vLog('   - Full data:', JSON.stringify(data));

      // Normalize nested payloads: data or data.data may hold the real fields
      const envelope = data.data || data;
      const responseData = envelope?.data || envelope || {};
      const rawPlantId = responseData.plant_id ?? responseData.plantId;
      const plantId = Number(rawPlantId);
      const status = responseData.status;
      const reason = responseData.reason || responseData.message || null;

      vLog('DEBUG - Extracted response data:');
      vLog('   - plantId:', plantId, '(type:', typeof plantId, ')');
      vLog('   - status:', status);

      // Get pending irrigation info (websocket + plant data)
      vLog('DEBUG - Getting pending irrigation info for plantId:', plantId);
      const pendingInfo = completePendingIrrigation(plantId);
      vLog('DEBUG - Pending info result:', pendingInfo ? 'Found' : 'Not found');

      if (status === 'success') {
        vLog(`DEBUG - Plant ${plantId} valve closed successfully`);
        vLog(`   - Reason: ${reason}`);

        // Persist irrigation state: manual mode cleared
        try {
          const { updateIrrigationState } = require('../models/plantModel');
          await updateIrrigationState(Number(plantId), { mode: 'none', startAt: null, endAt: null, sessionId: null });
        } catch (e) {
          console.warn('Failed to clear manual irrigation state:', e.message);
        }

        // Save valve operation result to database
        const irrigationModel = require('../models/irrigationModel');

        try {
          const irrigationResult = await irrigationModel.addIrrigationResult({
            plant_id: plantId,
            status: 'valve_closed',
            reason: reason || 'Pi valve closed',
            moisture: responseData.moisture || null,
            final_moisture: responseData.moisture || null,
            water_added_liters: 0, // No water added during valve closing
            irrigation_time: new Date(),
            event_data: {
              ...responseData.event_data || {},
              valve_operation: 'close'
            }
          });

          console.log(`Valve operation result saved to database for plant ${plantId}`);

          // Notify client of successful valve closing
          if (pendingInfo && pendingInfo.ws) {
            sendSuccess(pendingInfo.ws, 'CLOSE_VALVE_SUCCESS', {
              message: `Plant "${pendingInfo.plantData.plant_name}" valve closed successfully!`,
              plantId: plantId,
              result: irrigationResult,
              valve_data: {
                operation: 'close'
              }
            });
            console.log(`Notified client: Plant ${pendingInfo.plantData.plant_name} valve closed successfully!`);
          } else {
            console.log(`No pending client found for plant ${plantId} valve operation - result saved but client not notified`);
          }

          // Broadcast manual irrigation stop to other garden members
          try {
            const { getPlantById } = require('../models/plantModel');
            const plant = await getPlantById(Number(plantId));
            if (plant?.garden_id) {
              const { broadcastToGarden } = require('../services/gardenBroadcaster');
              await broadcastToGarden(plant.garden_id, 'GARDEN_IRRIGATION_STOPPED', {
                plantId: Number(plantId),
                plantName: plant.name || pendingInfo?.plantData?.plant_name
              }, pendingInfo?.email);
            }
          } catch (e) {
            console.warn('Broadcast GARDEN_IRRIGATION_STOPPED (manual) failed:', e.message);
          }

        } catch (err) {
          console.error(` Failed to save valve operation result for plant ${plantId}:`, err);

          if (pendingInfo && pendingInfo.ws) {
            sendError(pendingInfo.ws, 'CLOSE_VALVE_FAIL',
              `Valve closed but failed to save result: ${err.message}`);
          }
        }

      } else {
        // Valve closing failed
        console.error(` Plant ${plantId} valve closing failed: ${responseData.error_message}`);

        // Save error result to database
        const irrigationModel = require('../models/irrigationModel');

        try {
          const irrigationResult = await irrigationModel.addIrrigationResult({
            plant_id: plantId,
            status: 'error',
            reason: responseData.error_message || 'Pi valve closing failed',
            moisture: responseData.moisture || null,
            final_moisture: responseData.moisture || null,
            water_added_liters: 0,
            irrigation_time: new Date(),
            event_data: {
              ...responseData.event_data || {},
              valve_operation: 'close_failed'
            }
          });

          // Notify client of valve closing failure
          if (pendingInfo && pendingInfo.ws) {
            sendError(pendingInfo.ws, 'CLOSE_VALVE_FAIL',
              `Valve closing failed: ${responseData.error_message || 'Unknown error'}`);
          }

        } catch (err) {
          console.error(`❌ Failed to save valve operation error result for plant ${plantId}:`, err);
        }
      }
      return;
    }

    // Handle RESTART_VALVE_RESPONSE from Pi
    if (data.type === 'RESTART_VALVE_RESPONSE') {
      const responseData = data.data || data;
      const plantId = Number(responseData.plant_id);

      // Get pending irrigation info (websocket + plant data)
      const pendingInfo = completePendingIrrigation(plantId);

      if (responseData.status === 'success') {
        // Clear blocked flag in DB
        try {
          const { updateValveStatus } = require('../models/plantModel');
          await updateValveStatus(plantId, false);
        } catch (e) {
          console.warn('Failed to clear valve_blocked after restart:', e.message);
        }

        if (pendingInfo?.ws) {
          sendSuccess(pendingInfo.ws, 'RESTART_VALVE_SUCCESS', {
            plantId,
            plantName: pendingInfo?.plantData?.plant_name,
            message: `Valve for "${pendingInfo?.plantData?.plant_name || plantId}" restarted successfully.`
          });
        }

        // Optional broadcast: unblocked
        try {
          const { getPlantById } = require('../models/plantModel');
          const plant = await getPlantById(plantId);
          if (plant?.garden_id) {
            const { broadcastToGarden } = require('../services/gardenBroadcaster');
            await broadcastToGarden(plant.garden_id, 'GARDEN_VALVE_UNBLOCKED', { plantId });
          }
        } catch { }

      } else {
        // Keep blocked; notify initiator
        if (pendingInfo?.ws) {
          const reason = responseData.error_message || 'Restart failed';
          sendError(pendingInfo.ws, 'RESTART_VALVE_FAIL', reason);
        }
      }
      return;
    }

    // Handle PLANT_MOISTURE_RESPONSE from Pi
    if (data.type === 'PLANT_MOISTURE_RESPONSE') {
      const responseData = data.data || {};

      if (responseData.status === 'success') {
        console.log(`🌿 Plant ${responseData.plant_id}: moisture=${responseData.moisture}%, temperature=${responseData.temperature}°C`);

        // Get pending moisture request info
        const pendingInfo = completePendingMoistureRequest(responseData.plant_id);

        if (pendingInfo && pendingInfo.ws) {
          const moistureData = {
            plant_id: responseData.plant_id,
            moisture: responseData.moisture,
            temperature: responseData.temperature,
            status: 'success',
            message: `Moisture data received for plant ${responseData.plant_id}`
          };

          // Send moisture data to requesting client
          sendSuccess(pendingInfo.ws, 'PLANT_MOISTURE_RESPONSE', moistureData);
          console.log(`📊 Sent moisture data to client for plant ${responseData.plant_id}`);

          // Broadcast moisture update to other garden members
          try {
            const { getPlantById } = require('../models/plantModel');
            const plant = await getPlantById(responseData.plant_id);
            if (plant && plant.garden_id) {
              await broadcastMoistureUpdate(plant.garden_id, moistureData, pendingInfo.email);
            }
          } catch (broadcastError) {
            console.error('Error broadcasting moisture update:', broadcastError);
          }
        } else {
          console.log(`⚠️ No pending client found for plant ${responseData.plant_id} moisture request`);
        }
      } else {
        console.error(`❌ Plant ${responseData.plant_id} moisture read failed: ${responseData.error_message}`);

        // Get pending moisture request info
        const pendingInfo = completePendingMoistureRequest(responseData.plant_id);

        if (pendingInfo && pendingInfo.ws) {
          // Send error to requesting client
          sendError(pendingInfo.ws, 'PLANT_MOISTURE_FAIL', {
            plant_id: responseData.plant_id,
            error_message: responseData.error_message || 'Failed to read moisture data'
          });
          console.log(`❌ Sent moisture error to client for plant ${responseData.plant_id}`);
        }
      }
      return;
    }

    // Handle ALL_MOISTURE_RESPONSE from Pi
    if (data.type === 'ALL_MOISTURE_RESPONSE') {
      const responseData = data.data || {};

      if (responseData.status === 'success') {
        console.log(`🌿 All plants moisture: ${responseData.total_plants} plants received`);
        responseData.plants?.forEach(plant => {
          console.log(`   Plant ${plant.plant_id}: moisture=${plant.moisture}%, temperature=${plant.temperature}°C`);
        });
        
        // Broadcast to all connected clients
        const { getAllUserSockets } = require('../models/userSessions');
        const userSockets = getAllUserSockets();
        
        userSockets.forEach(userSocket => {
          try {
            sendSuccess(userSocket, 'ALL_PLANTS_MOISTURE_RESPONSE', responseData);
          } catch (error) {
            console.error('Error sending moisture data to client:', error);
          }
        });
        
        console.log(`📊 Broadcasted moisture data to ${userSockets.length} connected clients`);
      } else {
        console.error(`❌ All plants moisture request failed: ${responseData.error_message}`);
      }
      return;
    }

    // Handle VALVE_STATUS_RESPONSE from Pi
    if (data.type === 'VALVE_STATUS_RESPONSE') {
      const responseData = data.data || {};
      const plantId = responseData.plant_id;

      if (responseData.error) {
        console.error(`❌ Valve status request failed for plant ${plantId}: ${responseData.error_message}`);
      } else {
        console.log(`🚰 Valve status for plant ${plantId}:`);
        console.log(`   Valve ID: ${responseData.valve_id}`);
        console.log(`   Is Blocked: ${responseData.is_blocked ? 'YES' : 'NO'}`);
        console.log(`   Is Open: ${responseData.is_open ? 'YES' : 'NO'}`);
        console.log(`   Can Irrigate: ${responseData.can_irrigate ? 'YES' : 'NO'}`);
        console.log(`   User Message: ${responseData.user_message}`);
        
        // Get pending irrigation info to notify client
        const pendingInfo = completePendingIrrigation(plantId);
        
        if (pendingInfo && pendingInfo.ws) {
          if (responseData.is_blocked) {
            sendError(pendingInfo.ws, 'VALVE_BLOCKED', {
              plant_id: plantId,
              valve_id: responseData.valve_id,
              message: responseData.user_message,
              can_irrigate: false
            });
          } else {
            sendSuccess(pendingInfo.ws, 'VALVE_STATUS', {
              plant_id: plantId,
              valve_id: responseData.valve_id,
              message: responseData.user_message,
              can_irrigate: true,
              status: responseData.status
            });
          }
        }
      }
      return;
    }

    // Handle REMOVE_PLANT_RESPONSE from Pi
    if (data.type === 'REMOVE_PLANT_RESPONSE') {
      const responseData = data.data || {};
      const plantId = responseData.plant_id;
      if (responseData.status === 'success') {
        console.log(`REMOVE_PLANT_RESPONSE: Plant ${plantId} removed on Pi`);
      } else {
        console.error(`REMOVE_PLANT_RESPONSE: Failed for plant ${plantId}: ${responseData.error_message}`);
      }
      return;
    }

    sendError(ws, 'UNKNOWN_TYPE', `Unknown message type: ${data.type}`);
  });

  ws.on('close', () => {
    console.log('Pi disconnected: raspberrypi_main_controller');
    piSocket = null;
  });
}

function getPiSocket() {
  return piSocket;
}

module.exports = {
  getPiSocket,
  handlePiSocket
}<|MERGE_RESOLUTION|>--- conflicted
+++ resolved
@@ -205,15 +205,9 @@
       const logData = data.data || {};
       const timestamp = logData.timestamp || new Date().toISOString();
       const message = logData.message || 'No message';
-<<<<<<< HEAD
-      
-      console.log(`🌱 [PI LOG - ${timestamp}] ${message}`);
-      
-=======
+
 
       console.log(`[PI LOG - ${timestamp}] ${message}`);
-
->>>>>>> 7a342345
       // You could also broadcast this to connected clients if needed
       // For now, just log to server console
       return;
@@ -304,19 +298,7 @@
       const plantId = progressData.plant_id;
       const stage = progressData.stage;
       const timestamp = progressData.timestamp || new Date().toISOString();
-<<<<<<< HEAD
-      
-      console.log(`🚰 [IRRIGATION PROGRESS - ${timestamp}] Plant ${plantId} - ${stage.toUpperCase()}`);
-      console.log(`   📊 Current Moisture: ${progressData.current_moisture}%`);
-      console.log(`   🎯 Target Moisture: ${progressData.target_moisture}%`);
-      console.log(`   💧 Moisture Gap: ${progressData.moisture_gap}%`);
-      console.log(`   💦 Total Water Used: ${progressData.total_water_used}L`);
-      console.log(`   📈 Pulse Number: ${progressData.pulse_number || 'N/A'}`);
-      console.log(`   🚰 Water Limit: ${progressData.water_limit || 'N/A'}L`);
-      console.log(`   📋 Status: ${progressData.status}`);
-      console.log(`   📝 Message: ${progressData.message}`);
-      
-=======
+
 
       console.log(`[IRRIGATION PROGRESS - ${timestamp}] Plant ${plantId} - ${stage.toUpperCase()}`);
       console.log(`   Current Moisture: ${progressData.current_moisture}%`);
@@ -328,7 +310,7 @@
       console.log(`   Status: ${progressData.status}`);
       console.log(`   Message: ${progressData.message}`);
 
->>>>>>> 7a342345
+
       // Display details object if it exists
       if (progressData.details) {
         console.log(`   Details:`);
@@ -339,13 +321,9 @@
       
       // Check if this is the first pulse (irrigation actually starting)
       if (stage === 'pulse' && progressData.pulse_number === 1) {
-<<<<<<< HEAD
-        console.log(`🚀 First pulse detected - irrigation actually started for plant ${plantId}`);
-        
-=======
+
         console.log(`First pulse detected - irrigation actually started for plant ${plantId}`);
 
->>>>>>> 7a342345
         // Get pending irrigation info to send notification
         const { getPendingIrrigation } = require('../services/pendingIrrigationTracker');
         const pendingInfo = getPendingIrrigation(plantId);
