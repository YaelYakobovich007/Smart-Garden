const { getUser } = require('../models/userModel');
const { getPlantByName, updatePlantSchedule, getCurrentMoisture } = require('../models/plantModel');
const irrigationModel = require('../models/irrigationModel');
const { sendSuccess, sendError } = require('../utils/wsResponses');
const { getEmailBySocket } = require('../models/userSessions');
const piCommunication = require('../services/piCommunication');
const { addPendingIrrigation } = require('../services/pendingIrrigationTracker');

const SIMULATION_MODE = process.env.SIMULATION_MODE === 'true';

const irrigationHandlers = {
  UPDATE_PLANT_SCHEDULE: handleUpdatePlantSchedule,
  IRRIGATE_PLANT: handleIrrigatePlant,
  STOP_IRRIGATION: handleStopIrrigation,
  OPEN_VALVE: handleOpenValve,
  CLOSE_VALVE: handleCloseValve,
  GET_IRRIGATION_RESULT: handleGetIrrigationResult,
  GET_VALVE_STATUS: handleGetValveStatus,
  UNBLOCK_VALVE: handleUnblockValve,
  TEST_VALVE_BLOCK: handleTestValveBlock
};

async function handleIrrigationMessage(data, ws) {
  try {
    const email = getEmailBySocket(ws);
    if (!email) {
      return sendError(ws, 'UNAUTHORIZED', 'User must be logged in');
    }
    const handler = irrigationHandlers[data.type];
    if (handler) {
      await handler(data, ws, email);
    } else {
      sendError(ws, 'UNKNOWN_TYPE', `Unknown irrigation message type: ${data.type}`);
    }
  } catch (err) {
    console.error('Irrigation message error:', err);
    sendError(ws, 'IRRIGATION_ERROR', 'Internal server error');
  }
}

// Update irrigation schedule
async function handleUpdatePlantSchedule(data, ws, email) {
  const { plantName, days, time } = data;
  if (!plantName || !days || !time) {
    return sendError(ws, 'UPDATE_SCHEDULE_FAIL', 'Missing required data');
  }
  const user = await getUser(email);
  if (!user) return sendError(ws, 'UPDATE_SCHEDULE_FAIL', 'User not found');
  const plant = await getPlantByName(user.id, plantName);
  if (!plant) return sendError(ws, 'UPDATE_SCHEDULE_FAIL', 'Plant not found in your garden');
  await updatePlantSchedule(plant.plant_id, days, time);
  sendSuccess(ws, 'UPDATE_SCHEDULE_SUCCESS', { message: 'Schedule updated' });
}

// Irrigate plant
async function handleIrrigatePlant(data, ws, email) {
  const { plantName } = data;
  if (!plantName) return sendError(ws, 'IRRIGATE_FAIL', 'Missing plantName');
  const user = await getUser(email);
  if (!user) return sendError(ws, 'IRRIGATE_FAIL', 'User not found');
  const plant = await getPlantByName(user.id, plantName);
  if (!plant) return sendError(ws, 'IRRIGATE_FAIL', 'Plant not found in your garden');

  // Send irrigation request to Pi controller (let Pi decide if irrigation is needed)
  const piResult = piCommunication.irrigatePlant(plant.plant_id);

  if (piResult.success) {
    // Pi is connected - add to pending list and wait for irrigation result
    addPendingIrrigation(plant.plant_id, ws, email, {
      plant_id: plant.plant_id,
      plant_name: plant.name,
      ideal_moisture: parseFloat(plant.ideal_moisture)
    });

    console.log(`⏳ Irrigation request for plant ${plant.plant_id} (${plant.name}) sent to Pi controller...`);
    console.log(`📱 Will send irrigation start notification when Pi actually begins irrigation...`);
    // No immediate response - client will get IRRIGATION_STARTED when Pi actually starts irrigating
  } else {
    // Pi not connected - return error 
    return sendError(ws, 'IRRIGATE_FAIL',
      'Pi controller not connected. Cannot irrigate plant. Please try again when Pi is online.');
  }
}

// Stop smart irrigation for a specific plant
async function handleStopIrrigation(data, ws, email) {
  console.log('🛑 DEBUG - handleStopIrrigation received:', JSON.stringify(data));
<<<<<<< HEAD

  const { plantName } = data;

=======
  
  const { plantName } = data;
  
>>>>>>> ae24c705
  if (!plantName) {
    console.log('❌ ERROR - Missing plantName');
    return sendError(ws, 'STOP_IRRIGATION_FAIL', 'Missing plantName');
  }
<<<<<<< HEAD

  console.log('🛑 DEBUG - Looking up user by email:', email);

=======
  
  console.log('🛑 DEBUG - Looking up user by email:', email);
  
>>>>>>> ae24c705
  const user = await getUser(email);
  if (!user) {
    console.log('❌ ERROR - User not found for email:', email);
    return sendError(ws, 'STOP_IRRIGATION_FAIL', 'User not found');
  }
<<<<<<< HEAD

=======
  
>>>>>>> ae24c705
  console.log('🛑 DEBUG - Looking up plant by name:', plantName, 'for user:', user.id);
  const plant = await getPlantByName(user.id, plantName);
  if (!plant) {
    console.log('❌ ERROR - Plant not found:', plantName, 'for user:', user.id);
<<<<<<< HEAD
    return sendError(ws, 'STOP_IRRIGATION_FAIL', 'Plant not found in your garden');
=======
    return sendError(ws, 'STOP_IRRIGATION_FAIL', 'Plant not found');
>>>>>>> ae24c705
  }

  console.log('🛑 DEBUG - Plant found:', plant.plant_id, plant.name);
  console.log('🛑 DEBUG - Calling piCommunication.stopIrrigation');
<<<<<<< HEAD

  // Send stop irrigation request to Pi controller
  const piResult = piCommunication.stopIrrigation(plant.plant_id);

  console.log('🛑 DEBUG - piCommunication.stopIrrigation result:', piResult);

  if (piResult.success) {
    console.log('✅ Stop irrigation request sent to Pi');
    sendSuccess(ws, 'STOP_IRRIGATION_SUCCESS', {
      plantName: plantName,
      message: 'Stop request sent successfully'
=======
  
  // Send stop irrigation request to Pi controller
  const piResult = piCommunication.stopIrrigation(plant.plant_id);
  
  console.log('🛑 DEBUG - piCommunication.stopIrrigation result:', piResult);
  
  if (piResult.success) {
    console.log('✅ Stop irrigation request sent to Pi');
    sendSuccess(ws, 'STOP_IRRIGATION_SUCCESS', {
        plantName: plantName,
        message: 'Stop request sent successfully'
>>>>>>> ae24c705
    });
  } else {
    console.log('❌ Failed to send stop irrigation request:', piResult.error);
    sendError(ws, 'STOP_IRRIGATION_FAIL', piResult.error || 'Failed to stop irrigation');
  }
<<<<<<< HEAD

=======
  
>>>>>>> ae24c705
  // Add to pending list to handle response
  addPendingIrrigation(plant.plant_id, ws, email, {
    plant_id: plant.plant_id,
    plant_name: plant.name,
    ideal_moisture: parseFloat(plant.ideal_moisture || 0)
  });

  console.log(`⏳ Stop irrigation request for plant ${plant.plant_id} (${plant.name}) sent to Pi controller...`);
}

// Open valve for a specific duration
async function handleOpenValve(data, ws, email) {
  console.log('🔍 DEBUG - handleOpenValve received:', JSON.stringify(data));

  const { plantName, timeMinutes } = data;
  console.log('🔍 DEBUG - Extracted data:');
  console.log('   - plantName:', plantName, '(type:', typeof plantName, ')');
  console.log('   - timeMinutes:', timeMinutes, '(type:', typeof timeMinutes, ')');

  if (!plantName) {
    console.log('❌ ERROR - Missing plantName');
    return sendError(ws, 'OPEN_VALVE_FAIL', 'Missing plantName');
  }
  if (!timeMinutes || timeMinutes <= 0) {
    console.log('❌ ERROR - Invalid timeMinutes:', timeMinutes);
    return sendError(ws, 'OPEN_VALVE_FAIL', 'Invalid timeMinutes');
  }

  console.log('🔍 DEBUG - Data validation passed');
  console.log('🔍 DEBUG - Looking up user by email:', email);

  const user = await getUser(email);
  if (!user) {
    console.log('❌ ERROR - User not found for email:', email);
    return sendError(ws, 'OPEN_VALVE_FAIL', 'User not found');
  }
  console.log('✅ DEBUG - User found:', user.id, user.email);

  console.log('🔍 DEBUG - Looking up plant by name:', plantName, 'for user:', user.id);
  const plant = await getPlantByName(user.id, plantName);
  if (!plant) {
    console.log('❌ ERROR - Plant not found:', plantName, 'for user:', user.id);
    return sendError(ws, 'OPEN_VALVE_FAIL', 'Plant not found in your garden');
  }

  console.log('✅ DEBUG - Plant found:');
  console.log('   - plant_id:', plant.plant_id, '(type:', typeof plant.plant_id, ')');
  console.log('   - name:', plant.name);
  console.log('   - user_id:', plant.user_id);

  console.log('🔍 DEBUG - Calling piCommunication.openValve with:');
  console.log('   - plant_id:', plant.plant_id);
  console.log('   - timeMinutes:', timeMinutes);

  // Send open valve request to Pi controller
  const piResult = piCommunication.openValve(plant.plant_id, timeMinutes);

  console.log('🔍 DEBUG - piCommunication.openValve result:', piResult);

  if (piResult.success) {
    console.log('✅ DEBUG - Pi communication successful');
    // Pi is connected - add to pending list and wait for open valve result
    addPendingIrrigation(plant.plant_id, ws, email, {
      plant_id: plant.plant_id,
      plant_name: plant.name,
      ideal_moisture: parseFloat(plant.ideal_moisture)
    });

    console.log(`⏳ Open valve request for plant ${plant.plant_id} (${plant.name}) for ${timeMinutes} minutes sent to Pi controller...`);
    console.log('✅ DEBUG - Added to pending irrigation list');
    // No immediate response - client will get success/failure when Pi responds with open valve result
  } else {
    console.log('❌ ERROR - Pi communication failed:', piResult.error);
    // Pi not connected - return error 
    return sendError(ws, 'OPEN_VALVE_FAIL',
      'Pi controller not connected. Cannot open valve. Please try again when Pi is online.');
  }
}

// Close valve for a specific plant
async function handleCloseValve(data, ws, email) {
  console.log('🔍 DEBUG - handleCloseValve received:', JSON.stringify(data));

  const { plantName } = data;
  console.log('🔍 DEBUG - Extracted data:');
  console.log('   - plantName:', plantName, '(type:', typeof plantName, ')');

  if (!plantName) {
    console.log('❌ ERROR - Missing plantName');
    return sendError(ws, 'CLOSE_VALVE_FAIL', 'Missing plantName');
  }

  console.log('🔍 DEBUG - Data validation passed');
  console.log('🔍 DEBUG - Looking up user by email:', email);

  const user = await getUser(email);
  if (!user) {
    console.log('❌ ERROR - User not found for email:', email);
    return sendError(ws, 'CLOSE_VALVE_FAIL', 'User not found');
  }
  console.log('✅ DEBUG - User found:', user.id, user.email);

  console.log('🔍 DEBUG - Looking up plant by name:', plantName, 'for user:', user.id);
  const plant = await getPlantByName(user.id, plantName);
  if (!plant) {
    console.log('❌ ERROR - Plant not found:', plantName, 'for user:', user.id);
    return sendError(ws, 'CLOSE_VALVE_FAIL', 'Plant not found in your garden');
  }

  console.log('✅ DEBUG - Plant found:');
  console.log('   - plant_id:', plant.plant_id, '(type:', typeof plant.plant_id, ')');
  console.log('   - name:', plant.name);
  console.log('   - user_id:', plant.user_id);

  console.log('🔍 DEBUG - Calling piCommunication.closeValve with:');
  console.log('   - plant_id:', plant.plant_id);

  // Send close valve request to Pi controller
  const piResult = piCommunication.closeValve(plant.plant_id);

  console.log('🔍 DEBUG - piCommunication.closeValve result:', piResult);

  if (piResult.success) {
    console.log('✅ DEBUG - Pi communication successful');
    // Pi is connected - add to pending list and wait for close valve result
    addPendingIrrigation(plant.plant_id, ws, email, {
      plant_id: plant.plant_id,
      plant_name: plant.name,
      ideal_moisture: plant.ideal_moisture
    });

    console.log(`⏳ Close valve request for plant ${plant.plant_id} (${plant.name}) sent to Pi controller...`);
    console.log('✅ DEBUG - Added to pending irrigation list');
    // No immediate response - client will get success/failure when Pi responds with close valve result
  } else {
    console.log('❌ ERROR - Pi communication failed:', piResult.error);
    // Pi not connected - return error 
    return sendError(ws, 'CLOSE_VALVE_FAIL',
      'Pi controller not connected. Cannot close valve. Please try again when Pi is online.');
  }
}

// Get irrigation result for a specific plant
async function handleGetIrrigationResult(data, ws, email) {
  const { plantName } = data;

  if (!plantName) {
    return sendError(ws, 'GET_IRRIGATION_RESULT_FAIL', 'Missing plantName');
  }

  const user = await getUser(email);
  if (!user) {
    return sendError(ws, 'GET_IRRIGATION_RESULT_FAIL', 'User not found');
  }

  const plant = await getPlantByName(user.id, plantName);
  if (!plant) {
    return sendError(ws, 'GET_IRRIGATION_RESULT_FAIL', 'Plant not found in your garden');
  }

  const result = await irrigationModel.getIrrigationResult(plant.plant_id);
  sendSuccess(ws, 'IRRIGATION_RESULT', result);
}

// Get valve status for debugging
async function handleGetValveStatus(data, ws, email) {
  console.log('🔍 DEBUG - handleGetValveStatus received:', JSON.stringify(data));

  const { plantName } = data;

  if (!plantName) {
    return sendError(ws, 'GET_VALVE_STATUS_FAIL', 'Missing plantName');
  }

  const user = await getUser(email);
  if (!user) {
    return sendError(ws, 'GET_VALVE_STATUS_FAIL', 'User not found');
  }

  const plant = await getPlantByName(user.id, plantName);
  if (!plant) {
    return sendError(ws, 'GET_VALVE_STATUS_FAIL', 'Plant not found in your garden');
  }

  // Get valve status from Pi controller
  const piResult = piCommunication.getValveStatus(plant.plant_id);

  if (piResult.success) {
    console.log('✅ DEBUG - Pi communication successful for valve status');

    // Pi is connected - add to pending list and wait for valve status result
    addPendingIrrigation(plant.plant_id, ws, email, {
      plant_id: plant.plant_id,
      plant_name: plant.name,
      request_type: 'GET_VALVE_STATUS'
    });

    console.log(`⏳ Valve status request for plant ${plant.plant_id} (${plant.name}) sent to Pi controller...`);
    // No immediate response - client will get status when Pi responds
  } else {
    console.log('❌ ERROR - Pi communication failed for valve status:', piResult.error);
    return sendError(ws, 'GET_VALVE_STATUS_FAIL',
      'Pi controller not connected. Cannot get valve status. Please try again when Pi is online.');
  }
}

// Unblock valve for a specific plant
async function handleUnblockValve(data, ws, email) {
  const { plantName } = data;
  if (!plantName) return sendError(ws, 'UNBLOCK_VALVE_FAIL', 'Missing plantName');
<<<<<<< HEAD

  const user = await getUser(email);
  if (!user) return sendError(ws, 'UNBLOCK_VALVE_FAIL', 'User not found');

  const plant = await getPlantByName(user.id, plantName);
  if (!plant) return sendError(ws, 'UNBLOCK_VALVE_FAIL', 'Plant not found in your garden');
=======
  
  const user = await getUser(email);
  if (!user) return sendError(ws, 'UNBLOCK_VALVE_FAIL', 'User not found');
  
  const plant = await getPlantByName(user.id, plantName);
  if (!plant) return sendError(ws, 'UNBLOCK_VALVE_FAIL', 'Plant not found');
>>>>>>> ae24c705

  try {
    // Update valve status in database
    const { updateValveStatus } = require('../models/plantModel');
    await updateValveStatus(plant.plant_id, false);
<<<<<<< HEAD

    console.log(`✅ Valve unblocked for plant ${plant.plant_id} (${plant.name})`);

=======
    
    console.log(`✅ Valve unblocked for plant ${plant.plant_id} (${plant.name})`);
    
>>>>>>> ae24c705
    sendSuccess(ws, 'UNBLOCK_VALVE_SUCCESS', {
      message: `Valve for "${plant.name}" has been unblocked successfully!`,
      plantName: plant.name
    });
<<<<<<< HEAD

=======
    
>>>>>>> ae24c705
  } catch (err) {
    console.error(`Failed to unblock valve for plant ${plant.plant_id}:`, err);
    sendError(ws, 'UNBLOCK_VALVE_FAIL', 'Failed to unblock valve. Please try again.');
  }
}

// Test valve block for a specific plant (for testing purposes)
async function handleTestValveBlock(data, ws, email) {
  const { plantName } = data;
  if (!plantName) return sendError(ws, 'TEST_VALVE_BLOCK_FAIL', 'Missing plantName');
<<<<<<< HEAD

  const user = await getUser(email);
  if (!user) return sendError(ws, 'TEST_VALVE_BLOCK_FAIL', 'User not found');

  const plant = await getPlantByName(user.id, plantName);
  if (!plant) return sendError(ws, 'TEST_VALVE_BLOCK_FAIL', 'Plant not found in your garden');
=======
  
  const user = await getUser(email);
  if (!user) return sendError(ws, 'TEST_VALVE_BLOCK_FAIL', 'User not found');
  
  const plant = await getPlantByName(user.id, plantName);
  if (!plant) return sendError(ws, 'TEST_VALVE_BLOCK_FAIL', 'Plant not found');
>>>>>>> ae24c705

  try {
    // Update valve status in database to blocked (for testing)
    const { updateValveStatus } = require('../models/plantModel');
    await updateValveStatus(plant.plant_id, true);
<<<<<<< HEAD

    console.log(`✅ Valve blocked for testing - plant ${plant.plant_id} (${plant.name})`);

=======
    
    console.log(`✅ Valve blocked for testing - plant ${plant.plant_id} (${plant.name})`);
    
>>>>>>> ae24c705
    sendSuccess(ws, 'TEST_VALVE_BLOCK_SUCCESS', {
      message: `Valve for "${plant.name}" has been blocked for testing. Refresh the plant list to see the changes.`,
      plantName: plant.name
    });
<<<<<<< HEAD

=======
    
>>>>>>> ae24c705
  } catch (err) {
    console.error(`Failed to test valve block for plant ${plant.plant_id}:`, err);
    sendError(ws, 'TEST_VALVE_BLOCK_FAIL', 'Failed to test valve block. Please try again.');
  }
}

module.exports = {
  handleIrrigationMessage,
  handleTestValveBlock
};<|MERGE_RESOLUTION|>--- conflicted
+++ resolved
@@ -12,10 +12,13 @@
   UPDATE_PLANT_SCHEDULE: handleUpdatePlantSchedule,
   IRRIGATE_PLANT: handleIrrigatePlant,
   STOP_IRRIGATION: handleStopIrrigation,
+  STOP_IRRIGATION: handleStopIrrigation,
   OPEN_VALVE: handleOpenValve,
   CLOSE_VALVE: handleCloseValve,
   GET_IRRIGATION_RESULT: handleGetIrrigationResult,
   GET_VALVE_STATUS: handleGetValveStatus,
+  UNBLOCK_VALVE: handleUnblockValve,
+  TEST_VALVE_BLOCK: handleTestValveBlock,
   UNBLOCK_VALVE: handleUnblockValve,
   TEST_VALVE_BLOCK: handleTestValveBlock
 };
@@ -85,64 +88,31 @@
 // Stop smart irrigation for a specific plant
 async function handleStopIrrigation(data, ws, email) {
   console.log('🛑 DEBUG - handleStopIrrigation received:', JSON.stringify(data));
-<<<<<<< HEAD
-
-  const { plantName } = data;
-
-=======
-  
-  const { plantName } = data;
-  
->>>>>>> ae24c705
+  
+  const { plantName } = data;
+  
   if (!plantName) {
     console.log('❌ ERROR - Missing plantName');
     return sendError(ws, 'STOP_IRRIGATION_FAIL', 'Missing plantName');
   }
-<<<<<<< HEAD
-
+  
   console.log('🛑 DEBUG - Looking up user by email:', email);
-
-=======
-  
-  console.log('🛑 DEBUG - Looking up user by email:', email);
-  
->>>>>>> ae24c705
+  
   const user = await getUser(email);
   if (!user) {
     console.log('❌ ERROR - User not found for email:', email);
     return sendError(ws, 'STOP_IRRIGATION_FAIL', 'User not found');
   }
-<<<<<<< HEAD
-
-=======
-  
->>>>>>> ae24c705
+  
   console.log('🛑 DEBUG - Looking up plant by name:', plantName, 'for user:', user.id);
   const plant = await getPlantByName(user.id, plantName);
   if (!plant) {
     console.log('❌ ERROR - Plant not found:', plantName, 'for user:', user.id);
-<<<<<<< HEAD
-    return sendError(ws, 'STOP_IRRIGATION_FAIL', 'Plant not found in your garden');
-=======
     return sendError(ws, 'STOP_IRRIGATION_FAIL', 'Plant not found');
->>>>>>> ae24c705
   }
 
   console.log('🛑 DEBUG - Plant found:', plant.plant_id, plant.name);
   console.log('🛑 DEBUG - Calling piCommunication.stopIrrigation');
-<<<<<<< HEAD
-
-  // Send stop irrigation request to Pi controller
-  const piResult = piCommunication.stopIrrigation(plant.plant_id);
-
-  console.log('🛑 DEBUG - piCommunication.stopIrrigation result:', piResult);
-
-  if (piResult.success) {
-    console.log('✅ Stop irrigation request sent to Pi');
-    sendSuccess(ws, 'STOP_IRRIGATION_SUCCESS', {
-      plantName: plantName,
-      message: 'Stop request sent successfully'
-=======
   
   // Send stop irrigation request to Pi controller
   const piResult = piCommunication.stopIrrigation(plant.plant_id);
@@ -154,17 +124,12 @@
     sendSuccess(ws, 'STOP_IRRIGATION_SUCCESS', {
         plantName: plantName,
         message: 'Stop request sent successfully'
->>>>>>> ae24c705
     });
   } else {
     console.log('❌ Failed to send stop irrigation request:', piResult.error);
     sendError(ws, 'STOP_IRRIGATION_FAIL', piResult.error || 'Failed to stop irrigation');
   }
-<<<<<<< HEAD
-
-=======
-  
->>>>>>> ae24c705
+  
   // Add to pending list to handle response
   addPendingIrrigation(plant.plant_id, ws, email, {
     plant_id: plant.plant_id,
@@ -375,44 +340,25 @@
 async function handleUnblockValve(data, ws, email) {
   const { plantName } = data;
   if (!plantName) return sendError(ws, 'UNBLOCK_VALVE_FAIL', 'Missing plantName');
-<<<<<<< HEAD
-
+  
   const user = await getUser(email);
   if (!user) return sendError(ws, 'UNBLOCK_VALVE_FAIL', 'User not found');
-
-  const plant = await getPlantByName(user.id, plantName);
-  if (!plant) return sendError(ws, 'UNBLOCK_VALVE_FAIL', 'Plant not found in your garden');
-=======
-  
-  const user = await getUser(email);
-  if (!user) return sendError(ws, 'UNBLOCK_VALVE_FAIL', 'User not found');
   
   const plant = await getPlantByName(user.id, plantName);
   if (!plant) return sendError(ws, 'UNBLOCK_VALVE_FAIL', 'Plant not found');
->>>>>>> ae24c705
 
   try {
     // Update valve status in database
     const { updateValveStatus } = require('../models/plantModel');
     await updateValveStatus(plant.plant_id, false);
-<<<<<<< HEAD
-
+    
     console.log(`✅ Valve unblocked for plant ${plant.plant_id} (${plant.name})`);
-
-=======
-    
-    console.log(`✅ Valve unblocked for plant ${plant.plant_id} (${plant.name})`);
-    
->>>>>>> ae24c705
+    
     sendSuccess(ws, 'UNBLOCK_VALVE_SUCCESS', {
       message: `Valve for "${plant.name}" has been unblocked successfully!`,
       plantName: plant.name
     });
-<<<<<<< HEAD
-
-=======
-    
->>>>>>> ae24c705
+    
   } catch (err) {
     console.error(`Failed to unblock valve for plant ${plant.plant_id}:`, err);
     sendError(ws, 'UNBLOCK_VALVE_FAIL', 'Failed to unblock valve. Please try again.');
@@ -423,44 +369,25 @@
 async function handleTestValveBlock(data, ws, email) {
   const { plantName } = data;
   if (!plantName) return sendError(ws, 'TEST_VALVE_BLOCK_FAIL', 'Missing plantName');
-<<<<<<< HEAD
-
+  
   const user = await getUser(email);
   if (!user) return sendError(ws, 'TEST_VALVE_BLOCK_FAIL', 'User not found');
-
-  const plant = await getPlantByName(user.id, plantName);
-  if (!plant) return sendError(ws, 'TEST_VALVE_BLOCK_FAIL', 'Plant not found in your garden');
-=======
-  
-  const user = await getUser(email);
-  if (!user) return sendError(ws, 'TEST_VALVE_BLOCK_FAIL', 'User not found');
   
   const plant = await getPlantByName(user.id, plantName);
   if (!plant) return sendError(ws, 'TEST_VALVE_BLOCK_FAIL', 'Plant not found');
->>>>>>> ae24c705
 
   try {
     // Update valve status in database to blocked (for testing)
     const { updateValveStatus } = require('../models/plantModel');
     await updateValveStatus(plant.plant_id, true);
-<<<<<<< HEAD
-
+    
     console.log(`✅ Valve blocked for testing - plant ${plant.plant_id} (${plant.name})`);
-
-=======
-    
-    console.log(`✅ Valve blocked for testing - plant ${plant.plant_id} (${plant.name})`);
-    
->>>>>>> ae24c705
+    
     sendSuccess(ws, 'TEST_VALVE_BLOCK_SUCCESS', {
       message: `Valve for "${plant.name}" has been blocked for testing. Refresh the plant list to see the changes.`,
       plantName: plant.name
     });
-<<<<<<< HEAD
-
-=======
-    
->>>>>>> ae24c705
+    
   } catch (err) {
     console.error(`Failed to test valve block for plant ${plant.plant_id}:`, err);
     sendError(ws, 'TEST_VALVE_BLOCK_FAIL', 'Failed to test valve block. Please try again.');
