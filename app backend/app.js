--- conflicted
+++ resolved
@@ -31,8 +31,5 @@
   });
 });
 
-<<<<<<< HEAD
-console.log('WebSocket server running on ws://192.168.68.71:8080');
-=======
+
 console.log(`🚀 WebSocket server running on port ${port}`);
->>>>>>> b59cd00c
