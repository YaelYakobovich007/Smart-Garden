--- conflicted
+++ resolved
@@ -34,12 +34,7 @@
   addUserSession,
   removeUserSession,
   getEmailBySocket,
-<<<<<<< HEAD
-  getSocketByEmail,
-  getAllSessions
-=======
   getSocketByEmail,      
   getAllSessions,
   getAllUserSockets
->>>>>>> ae24c705
 };