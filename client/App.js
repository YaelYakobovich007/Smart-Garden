--- conflicted
+++ resolved
@@ -14,12 +14,8 @@
 import React, { useEffect, useRef, useState } from 'react';
 import { NavigationContainer } from '@react-navigation/native';
 import { createNativeStackNavigator } from '@react-navigation/native-stack';
-<<<<<<< HEAD
 import { View, ActivityIndicator } from 'react-native';
 import { SafeAreaProvider } from 'react-native-safe-area-context';
-=======
-import { View, ActivityIndicator, Linking } from 'react-native';
->>>>>>> 18fdd575
 import { useFonts as useNunito, Nunito_400Regular, Nunito_500Medium, Nunito_700Bold } from '@expo-google-fonts/nunito';
 
 // Import all screen components
@@ -52,16 +48,12 @@
   const [initialRoute, setInitialRoute] = useState('Login');
   const navigationRef = useRef(null);
 
-<<<<<<< HEAD
   /**
    * Load Nunito fonts for consistent typography throughout the app
    * Uses Expo's font loading system for better performance
-   */
-  const [fontsLoaded] = useNunito({ 
-=======
+   */ 
   // Load Nunito fonts using the pattern from the user's example
   const [fontsLoaded] = useNunito({
->>>>>>> 18fdd575
     Nunito_400Regular,
     Nunito_500Medium,
     Nunito_700Bold
@@ -78,7 +70,6 @@
      */
     const initializeApp = async () => {
       try {
-<<<<<<< HEAD
         // First check if user has completed onboarding
         const onboardingCompleted = await onboardingService.isOnboardingCompleted();
         
@@ -89,19 +80,7 @@
           return;
         }
         
-        // Check if user is already logged in locally using session service
-        const isLoggedIn = await sessionService.isLoggedIn();
-        
-        if (isLoggedIn) {
-          console.log('App: Local session found, navigating to Main immediately');
-          // Navigate to Main immediately if we have a local session (like Instagram)
-          setInitialRoute('Main');
-          setIsLoading(false);
-          
-          // Try to establish WebSocket connection in background for real-time features
-          console.log('App: Attempting WebSocket connection in background...');
-          websocketService.connect();
-=======
+       
         // Check if user is already logged in locally
         const isLoggedIn = await sessionService.isLoggedIn();
 
@@ -165,7 +144,6 @@
           };
 
           checkConnection();
->>>>>>> 18fdd575
         } else {
           console.log('App: No local session found, navigating to Login');
           setInitialRoute('Login');
@@ -196,12 +174,10 @@
     // Listen for WebSocket connection changes
     websocketService.onConnectionChange(handleConnectionChange);
 
-<<<<<<< HEAD
     /**
      * Cleanup function to disconnect WebSocket when app is closed
      * Prevents memory leaks and ensures clean shutdown
      */
-=======
     // Handle deep links
     const handleDeepLink = (url) => {
       if (url) {
@@ -239,7 +215,6 @@
     });
 
     // Cleanup function to disconnect when app is closed
->>>>>>> 18fdd575
     return () => {
       console.log('App closing, disconnecting WebSocket...');
       websocketService.offConnectionChange(handleConnectionChange);
@@ -265,7 +240,7 @@
    * Uses React Navigation for screen management with all app screens
    */
   return (
-<<<<<<< HEAD
+
     <SafeAreaProvider>
       <NavigationContainer ref={navigationRef}>
         <Stack.Navigator
@@ -274,6 +249,9 @@
         >
           <Stack.Screen name="Onboarding" component={OnboardingScreen} />
           <Stack.Screen name="Login" component={LoginScreen} />
+          <Stack.Screen name="ForgotPassword" component={ForgotPasswordScreen} />
+          <Stack.Screen name="EnterCode" component={EnterCodeScreen} />
+          <Stack.Screen name="ResetPassword" component={ResetPasswordScreen} />
           <Stack.Screen name="Register" component={RegisterScreen} />
           <Stack.Screen name="Main" component={MainScreen} />
           <Stack.Screen name="PlantDetail" component={PlantDetail} />
@@ -286,24 +264,6 @@
         </Stack.Navigator>
       </NavigationContainer>
     </SafeAreaProvider>
-=======
-    <NavigationContainer ref={navigationRef}>
-      <Stack.Navigator
-        screenOptions={{ headerShown: false }}
-        initialRouteName={initialRoute}
-      >
-        <Stack.Screen name="Login" component={LoginScreen} />
-        <Stack.Screen name="ForgotPassword" component={ForgotPasswordScreen} />
-        <Stack.Screen name="EnterCode" component={EnterCodeScreen} />
-        <Stack.Screen name="ResetPassword" component={ResetPasswordScreen} />
-        <Stack.Screen name="Register" component={RegisterScreen} />
-        <Stack.Screen name="Main" component={MainScreen} />
-        <Stack.Screen name="PlantDetail" component={PlantDetail} />
-        <Stack.Screen name="AddPlant" component={AddPlantScreen} />
-        <Stack.Screen name="Settings" component={SettingsScreen} />
-        <Stack.Screen name="Notification" component={NotificationScreen} />
-      </Stack.Navigator>
-    </NavigationContainer>
->>>>>>> 18fdd575
+
   );
 }