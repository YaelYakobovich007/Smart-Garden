/**
 * Main App Component - Smart Garden Mobile Application
 * 
 * This is the root component of the Smart Garden app that handles:
 * - Navigation setup and routing
 * - Session management and authentication
 * - WebSocket connection management
 * - Font loading and app initialization
 * 
 * The app uses React Navigation for screen management and maintains
 * persistent user sessions like Instagram (90-day sessions).
 */

import React, { useEffect, useRef, useState } from 'react';
import { NavigationContainer } from '@react-navigation/native';
import { createNativeStackNavigator } from '@react-navigation/native-stack';
import { View, ActivityIndicator, Linking } from 'react-native';
import { SafeAreaProvider } from 'react-native-safe-area-context';
import { useFonts as useNunito, Nunito_400Regular, Nunito_500Medium, Nunito_700Bold } from '@expo-google-fonts/nunito';

// Import context providers
import { IrrigationProvider } from './src/contexts/IrrigationContext';

// Import all screen components
import LoginScreen from './src/components/login/LoginScreen';
import ForgotPasswordScreen from './src/components/forgotPassword/ForgotPasswordScreen';
import EnterCodeScreen from './src/components/enterCode/EnterCodeScreen';
import ResetPasswordScreen from './src/components/resetPassword/ResetPasswordScreen';
import RegisterScreen from './src/components/register/RegisterScreen';
import MainScreen from './src/components/main/MainScreen';
import PlantDetail from './src/components/main/PlantDetail/PlantDetail';
import AddPlantScreen from './src/components/addPlant/AddPlantScreen';
import SensorPlacementScreen from './src/components/addPlant/SensorPlacement/SensorPlacementScreen';
import TapPlacementScreen from './src/components/addPlant/TapPlacement/TapPlacementScreen';
import SettingsScreen from './src/components/main/settings/settingsScreen/SettingsScreen';
import ProfileSettingsScreen from './src/components/main/settings/profileSettingsScreen/ProfileSettingsScreen';
import NotificationScreen from './src/components/notification/NotificationScreen';
import ArticleDetails from './src/components/main/Articles/ArticleDetails/ArticleDetails';
import ArticlesList from './src/components/main/Articles/ArticlesList/ArticlesList';
import OnboardingScreen from './src/components/onboarding/OnboardingScreen';
import ForecastScreen from './src/components/ForecastScreen/ForecastScreen';
import ValveTroubleshootingScreen from './src/components/main/ValveTroubleshootingScreen/ValveTroubleshootingScreen';

// Import garden screens
import CreateOrJoinGardenScreen from './src/components/garden/CreateOrJoinGarden/CreateOrJoinGardenScreen';
import GardenScreen from './src/components/garden/GardenScreen/GardenScreen';
import GardenSettingsScreen from './src/components/garden/GardenSettings/GardenSettingsScreen';

// Import services
import websocketService from './src/services/websocketService';
import sessionService from './src/services/sessionService';
import onboardingService from './src/services/onboardingService';

const Stack = createNativeStackNavigator();

export default function App() {
  // State management for app initialization and connection status
  const [isConnected, setIsConnected] = useState(false);
  const [isLoading, setIsLoading] = useState(true);
  const [initialRoute, setInitialRoute] = useState('Login');
  const navigationRef = useRef(null);

  /**
   * Load Nunito fonts for consistent typography throughout the app
   * Uses Expo's font loading system for better performance
   */
  // Load Nunito fonts using the pattern from the user's example
  const [fontsLoaded] = useNunito({
    Nunito_400Regular,
    Nunito_500Medium,
    Nunito_700Bold
  });

  /**
   * Main app initialization effect
   * Handles session checking, WebSocket connection, and route determination
   */
  useEffect(() => {
    /**
     * Initialize the app by checking for existing sessions and establishing connections
     * This function determines whether to show Onboarding, Login, or Main screen based on state
     */
    const initializeApp = async () => {
      try {
        // First check if user has completed onboarding
        const onboardingCompleted = await onboardingService.isOnboardingCompleted();

        if (!onboardingCompleted) {
          console.log('App: Onboarding not completed, showing onboarding first');
          setInitialRoute('Onboarding');
          setIsLoading(false);
          return;
        }


        // Check if user is already logged in locally
        const isLoggedIn = await sessionService.isLoggedIn();

        // Establish WebSocket connection first
        console.log('App: Initializing WebSocket connection...');
        websocketService.connect();

        if (isLoggedIn) {
          console.log('App: Local session found, validating with server...');

          // Wait for WebSocket connection before validating session
          const checkConnection = () => {
            if (websocketService.isConnected()) {
              // Validate session with server by requesting user details
              websocketService.sendMessage({ type: 'GET_USER_DETAILS' });

              // Set up a timeout to handle server response
              const validationTimeout = setTimeout(() => {
                console.log('App: Session validation timeout, redirecting to login');
                setInitialRoute('Login');
                setIsLoading(false);
              }, 3000); // 3 second timeout

              // Listen for session validation response
              const handleValidation = (data) => {
                clearTimeout(validationTimeout);
                websocketService.offMessage('GET_USER_DETAILS_SUCCESS', handleValidation);
                websocketService.offMessage('GET_USER_DETAILS_FAIL', handleValidation);
                websocketService.offMessage('UNAUTHORIZED', handleUnauthorized);

                if (data.type === 'GET_USER_DETAILS_SUCCESS') {
                  console.log('App: Session validated successfully, navigating to Main');
                  setInitialRoute('Main');
                } else {
                  console.log('App: Session validation failed, redirecting to login');
                  sessionService.clearSession(); // Clear invalid session
                  setInitialRoute('Login');
                }
                setIsLoading(false);
              };

              const handleUnauthorized = (data) => {
                clearTimeout(validationTimeout);
                websocketService.offMessage('GET_USER_DETAILS_SUCCESS', handleValidation);
                websocketService.offMessage('GET_USER_DETAILS_FAIL', handleValidation);
                websocketService.offMessage('UNAUTHORIZED', handleUnauthorized);

                console.log('App: Unauthorized response, clearing session and redirecting to login');
                sessionService.clearSession(); // Clear invalid session
                setInitialRoute('Login');
                setIsLoading(false);
              };

              websocketService.onMessage('GET_USER_DETAILS_SUCCESS', handleValidation);
              websocketService.onMessage('GET_USER_DETAILS_FAIL', handleValidation);
              websocketService.onMessage('UNAUTHORIZED', handleUnauthorized);
            } else {
              // If not connected yet, try again in 500ms
              setTimeout(checkConnection, 500);
            }
          };

          checkConnection();
        } else {
          console.log('App: No local session found, navigating to Login');
          setInitialRoute('Login');
          setIsLoading(false);

          // Still try to connect WebSocket for when user logs in
          websocketService.connect();
        }
      } catch (error) {
        console.error('Error initializing app:', error);
        setInitialRoute('Login');
        setIsLoading(false);
      }
    };

    // Start app initialization
    initializeApp();

    /**
     * Handle WebSocket connection status changes
     * Updates the app's connection state for UI feedback
     */
    const handleConnectionChange = (connected) => {
      console.log('App: WebSocket connection status:', connected ? 'Connected' : 'Disconnected');
      setIsConnected(connected);
    };

    // Listen for WebSocket connection changes
    websocketService.onConnectionChange(handleConnectionChange);

    /**
     * Cleanup function to disconnect WebSocket when app is closed
     * Prevents memory leaks and ensures clean shutdown
     */
    // Handle deep links
    const handleDeepLink = (url) => {
      if (url) {
        console.log('App: Received deep link:', url);
        // Extract token from URL
        const token = extractTokenFromUrl(url);
        if (token) {
          console.log('App: Token extracted from deep link:', token);
          // Navigate to reset password screen with token
          navigationRef.current?.navigate('ResetPassword', { token });
        }
      }
    };

    const extractTokenFromUrl = (url) => {
      try {
        const urlObj = new URL(url);
        return urlObj.searchParams.get('token');
      } catch (error) {
        console.error('Error extracting token from URL:', error);
        return null;
      }
    };

    // Set up deep link listeners
    const subscription = Linking.addEventListener('url', ({ url }) => {
      handleDeepLink(url);
    });

    // Check for initial deep link
    Linking.getInitialURL().then((url) => {
      if (url) {
        handleDeepLink(url);
      }
    });

    // Cleanup function to disconnect when app is closed
    return () => {
      console.log('App closing, disconnecting WebSocket...');
      websocketService.offConnectionChange(handleConnectionChange);
      websocketService.disconnect();
      subscription?.remove();
    };
  }, []);

  /**
   * Show loading screen while checking session or loading fonts
   * Provides visual feedback during app initialization
   */
  if (isLoading || !fontsLoaded) {
    return (
      <View style={{ flex: 1, justifyContent: 'center', alignItems: 'center', backgroundColor: '#F8F9FA' }}>
        <ActivityIndicator size="large" color="#4CAF50" />
      </View>
    );
  }

  /**
   * Main app render with navigation setup
   * Uses React Navigation for screen management with all app screens
   */
  return (
    <SafeAreaProvider>
      <IrrigationProvider>
        <NavigationContainer ref={navigationRef}>
<<<<<<< HEAD
          <Stack.Navigator
            screenOptions={{ headerShown: false }}
            initialRouteName={initialRoute}
          >
            <Stack.Screen name="Onboarding" component={OnboardingScreen} />
            <Stack.Screen name="Login" component={LoginScreen} />
            <Stack.Screen name="ForgotPassword" component={ForgotPasswordScreen} />
            <Stack.Screen name="EnterCode" component={EnterCodeScreen} />
            <Stack.Screen name="ResetPassword" component={ResetPasswordScreen} />
            <Stack.Screen name="Register" component={RegisterScreen} />
            <Stack.Screen name="Main" component={MainScreen} />
            <Stack.Screen name="PlantDetail" component={PlantDetail} />
            <Stack.Screen name="SensorPlacement" component={SensorPlacementScreen} />
            <Stack.Screen name="TapPlacement" component={TapPlacementScreen} />
            <Stack.Screen name="AddPlant" component={AddPlantScreen} />
            <Stack.Screen name="Settings" component={SettingsScreen} />
            <Stack.Screen name="ProfileSettings" component={ProfileSettingsScreen} />
            <Stack.Screen name="Notification" component={NotificationScreen} />
            <Stack.Screen name="ArticleDetails" component={ArticleDetails} />
            <Stack.Screen name="ArticlesList" component={ArticlesList} />
            <Stack.Screen name="ForecastScreen" component={ForecastScreen} />

            {/* Garden Screens */}
            <Stack.Screen name="CreateOrJoinGarden" component={CreateOrJoinGardenScreen} />
            <Stack.Screen name="Garden" component={GardenScreen} />
            <Stack.Screen name="GardenSettings" component={GardenSettingsScreen} />
          </Stack.Navigator>
=======
        <Stack.Navigator
          screenOptions={{ headerShown: false }}
          initialRouteName={initialRoute}
        >
          <Stack.Screen name="Onboarding" component={OnboardingScreen} />
          <Stack.Screen name="Login" component={LoginScreen} />
          <Stack.Screen name="ForgotPassword" component={ForgotPasswordScreen} />
          <Stack.Screen name="EnterCode" component={EnterCodeScreen} />
          <Stack.Screen name="ResetPassword" component={ResetPasswordScreen} />
          <Stack.Screen name="Register" component={RegisterScreen} />
          <Stack.Screen name="Main" component={MainScreen} />
          <Stack.Screen name="PlantDetail" component={PlantDetail} />
          <Stack.Screen name="SensorPlacement" component={SensorPlacementScreen} />
          <Stack.Screen name="TapPlacement" component={TapPlacementScreen} />
          <Stack.Screen name="AddPlant" component={AddPlantScreen} />
          <Stack.Screen name="Settings" component={SettingsScreen} />
          <Stack.Screen name="Notification" component={NotificationScreen} />
          <Stack.Screen name="ArticleDetails" component={ArticleDetails} />
          <Stack.Screen name="ArticlesList" component={ArticlesList} />
          <Stack.Screen name="ForecastScreen" component={ForecastScreen} />
          <Stack.Screen name="ValveTroubleshooting" component={ValveTroubleshootingScreen} />
        </Stack.Navigator>
>>>>>>> ae24c705
        </NavigationContainer>
      </IrrigationProvider>
    </SafeAreaProvider>

  );
}<|MERGE_RESOLUTION|>--- conflicted
+++ resolved
@@ -255,7 +255,6 @@
     <SafeAreaProvider>
       <IrrigationProvider>
         <NavigationContainer ref={navigationRef}>
-<<<<<<< HEAD
           <Stack.Navigator
             screenOptions={{ headerShown: false }}
             initialRouteName={initialRoute}
@@ -277,13 +276,13 @@
             <Stack.Screen name="ArticleDetails" component={ArticleDetails} />
             <Stack.Screen name="ArticlesList" component={ArticlesList} />
             <Stack.Screen name="ForecastScreen" component={ForecastScreen} />
-
+            <Stack.Screen name="ValveTroubleshooting" component={ValveTroubleshootingScreen} />
+            
             {/* Garden Screens */}
             <Stack.Screen name="CreateOrJoinGarden" component={CreateOrJoinGardenScreen} />
             <Stack.Screen name="Garden" component={GardenScreen} />
             <Stack.Screen name="GardenSettings" component={GardenSettingsScreen} />
           </Stack.Navigator>
-=======
         <Stack.Navigator
           screenOptions={{ headerShown: false }}
           initialRouteName={initialRoute}
@@ -306,7 +305,6 @@
           <Stack.Screen name="ForecastScreen" component={ForecastScreen} />
           <Stack.Screen name="ValveTroubleshooting" component={ValveTroubleshootingScreen} />
         </Stack.Navigator>
->>>>>>> ae24c705
         </NavigationContainer>
       </IrrigationProvider>
     </SafeAreaProvider>
