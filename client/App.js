--- conflicted
+++ resolved
@@ -9,12 +9,8 @@
 import MainScreen from './src/components/main/MainScreen';
 import PlantDetail from './src/components/main/PlantDetail/PlantDetail';
 import AddPlantScreen from './src/components/addPlant/AddPlantScreen';
-<<<<<<< HEAD
 import NotificationScreen from './src/components/notification/NotificationScreen';
-=======
-import NotificationsScreen from './src/components/main/NotificationsScreen/NotificationsScreen';
 import SettingsScreen from './src/components/main/SettingsScreen/SettingsScreen';
->>>>>>> a8b67c49
 import websocketService from './src/services/websocketService';
 import sessionService from './src/services/sessionService';
 
@@ -82,12 +78,7 @@
         <Stack.Screen name="Main" component={MainScreen} />
         <Stack.Screen name="PlantDetail" component={PlantDetail} />
         <Stack.Screen name="AddPlant" component={AddPlantScreen} />
-<<<<<<< HEAD
         <Stack.Screen name="Notification" component={NotificationScreen} />
-=======
-        <Stack.Screen name="Notifications" component={NotificationsScreen} />
-        <Stack.Screen name="Settings" component={SettingsScreen} />
->>>>>>> a8b67c49
       </Stack.Navigator>
     </NavigationContainer>
   );
