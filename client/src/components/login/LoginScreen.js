--- conflicted
+++ resolved
@@ -73,17 +73,12 @@
   useEffect(() => {
     // Check initial connection status
     setIsConnected(websocketService.isConnected());
-<<<<<<< HEAD
-    
+
     /**
      * Handle WebSocket connection changes
      * Updates connection state and shows user feedback
      * @param {boolean} connected - Current connection status
      */
-=======
-
-    // Listen for connection changes
->>>>>>> 18fdd575
     const handleConnectionChange = (connected) => {
       setIsConnected(connected);
       if (!connected) {
@@ -143,13 +138,9 @@
   const handleAuthResponse = async (data) => {
     if (data.type === 'LOGIN_SUCCESS') {
       setMessage('Login successful!');
-<<<<<<< HEAD
-      
+
+    
       // Save user session with authentication data
-=======
-
-      // Save user session
->>>>>>> 18fdd575
       const userData = {
         email: data.userId || email,
         name: data.name || 'User',
@@ -247,78 +238,6 @@
 
         {/* Login Form Container */}
         <View style={styles.formContainer}>
-<<<<<<< HEAD
-            <Text style={styles.welcomeTitle}>Welcome</Text>
-            <Text style={styles.welcomeSubtitle}>Sign in to your garden</Text>
-
-            {/* Email Input Field */}
-            <View style={[
-              styles.inputContainer, 
-              emailError && styles.inputError
-            ]}>
-              <Feather name="mail" size={20} color={emailError ? "#D32F2F" : "#888"} style={styles.inputIcon} />
-              <TextInput
-                style={styles.input}
-                placeholder="Email address"
-                placeholderTextColor="#888"
-                value={email}
-                onChangeText={handleEmailChange}
-                keyboardType="email-address"
-                autoCapitalize="none"
-              />
-            </View>
-            {emailErrorMessage ? <Text style={styles.fieldError}>{emailErrorMessage}</Text> : null}
-
-            {/* Password Input Field */}
-            <View style={[
-              styles.inputContainer, 
-              passwordError && styles.inputError
-            ]}>
-                <Feather name="lock" size={20} color={passwordError ? "#D32F2F" : "#888"} style={styles.inputIcon} />
-                <TextInput
-                    style={styles.input}
-                    placeholder="Password"
-                    placeholderTextColor="#888"
-                    value={password}
-                    onChangeText={handlePasswordChange}
-                    secureTextEntry={secureTextEntry}
-                />
-                <TouchableOpacity onPress={() => setSecureTextEntry(!secureTextEntry)}>
-                    <Feather name={secureTextEntry ? 'eye-off' : 'eye'} size={20} color={passwordError ? "#D32F2F" : "#888"} />
-                </TouchableOpacity>
-            </View>
-            {passwordErrorMessage ? <Text style={styles.fieldError}>{passwordErrorMessage}</Text> : null}
-
-            {/* Forgot Password Link */}
-            <TouchableOpacity>
-                <Text style={styles.forgotPassword}>Forgot Password?</Text>
-            </TouchableOpacity>
-
-            {/* Sign In Button */}
-            <TouchableOpacity 
-              style={[styles.signInButton, !isConnected && styles.disabledButton]} 
-              onPress={handleLogin}
-              disabled={!isConnected}
-            >
-                <Text style={styles.signInButtonText}>Sign In</Text>
-            </TouchableOpacity>
-
-            {/* Separator */}
-            <View style={styles.separatorContainer}>
-                <View style={styles.separatorLine} />
-                <Text style={styles.separatorText}>or</Text>
-                <View style={styles.separatorLine} />
-            </View>
-
-            {/* Google OAuth Button */}
-            <TouchableOpacity 
-              style={[styles.googleButton, !isConnected && styles.disabledButton]} 
-              onPress={handleGoogleLogin}
-              disabled={!isConnected || !request}
-            >
-                <Image source={GoogleLogo} style={styles.googleIcon} />
-                <Text style={styles.googleButtonText}>Continue with Google</Text>
-=======
           <Text style={styles.welcomeTitle}>Welcome</Text>
           <Text style={styles.welcomeSubtitle}>Sign in to your garden</Text>
 
@@ -354,7 +273,6 @@
             />
             <TouchableOpacity onPress={() => setSecureTextEntry(!secureTextEntry)}>
               <Feather name={secureTextEntry ? 'eye-off' : 'eye'} size={20} color={passwordError ? "#D32F2F" : "#888"} />
->>>>>>> 18fdd575
             </TouchableOpacity>
           </View>
           {passwordErrorMessage ? <Text style={styles.fieldError}>{passwordErrorMessage}</Text> : null}
@@ -370,11 +288,6 @@
           >
             <Text style={styles.signInButtonText}>Sign In</Text>
           </TouchableOpacity>
-
-<<<<<<< HEAD
-            {/* Status Message Display */}
-            {message ? <Text style={styles.message}>{message}</Text> : null}
-=======
           <View style={styles.separatorContainer}>
             <View style={styles.separatorLine} />
             <Text style={styles.separatorText}>or</Text>
@@ -391,7 +304,6 @@
           </TouchableOpacity>
 
           {message ? <Text style={styles.message}>{message}</Text> : null}
->>>>>>> 18fdd575
         </View>
         
         {/* Footer with Registration Link */}
