--- conflicted
+++ resolved
@@ -461,13 +461,8 @@
           <Text style={styles.sectionDescription}>
             Smart irrigation automatically waters your plant based on soil moisture levels and optimal conditions.
           </Text>
-<<<<<<< HEAD
-          <TouchableOpacity
-            style={[styles.primaryButton, isWateringActive && styles.disabledButton]}
-=======
           <TouchableOpacity 
             style={[styles.primaryButton, (isWateringActive || plant.valve_blocked) && styles.disabledButton]} 
->>>>>>> ae24c705
             onPress={handleSmartIrrigation}
             disabled={isWateringActive || plant.valve_blocked}
           >
@@ -493,13 +488,8 @@
           </TouchableOpacity>
 
           <View style={styles.valveButtonsContainer}>
-<<<<<<< HEAD
-            <TouchableOpacity
-              style={[styles.primaryButton, styles.halfButton, isWateringActive && styles.disabledButton]}
-=======
             <TouchableOpacity 
               style={[styles.primaryButton, styles.halfButton, (isWateringActive || plant.valve_blocked) && styles.disabledButton]} 
->>>>>>> ae24c705
               onPress={() => {
                 // Open Valve button pressed
                 handleManualIrrigation();
@@ -512,13 +502,8 @@
               </Text>
             </TouchableOpacity>
 
-<<<<<<< HEAD
-            <TouchableOpacity
-              style={[styles.stopButton, styles.halfButton, !isManualMode && styles.disabledButton]}
-=======
             <TouchableOpacity 
               style={[styles.stopButton, styles.halfButton, (!isManualMode || plant.valve_blocked) && styles.disabledButton]} 
->>>>>>> ae24c705
               onPress={() => {
                 // Close Valve button pressed
                 handleStopWatering(plant.id);
@@ -545,70 +530,6 @@
           </View>
         )}
 
-<<<<<<< HEAD
-        {/* Timer Display with Progress Ring */}
-        {(isWateringActive || wateringTimeLeft > 0) && (
-          <View style={styles.timerDisplayContainer}>
-            <View style={styles.timerDisplay}>
-              <Text style={styles.timerTime}>{formatTime(wateringTimeLeft)}</Text>
-              <Text style={styles.timerStatus}>
-                {isWateringActive ? 'Time remaining' : 'Timer finished'}
-              </Text>
-            </View>
-
-            {/* Progress Ring */}
-            <View style={styles.progressRingContainer}>
-              <View style={styles.progressRing}>
-                <View style={styles.progressRingBackground} />
-                <View style={[
-                  styles.progressRingFill,
-                  {
-                    transform: [{
-                      rotate: `${-90 + (360 * (wateringTimeLeft / (selectedTime * 60)))}deg`
-                    }]
-                  }
-                ]} />
-                <View style={styles.progressRingCenter}>
-                  <Text style={styles.progressRingText}>
-                    {Math.round(((selectedTime * 60 - wateringTimeLeft) / (selectedTime * 60)) * 100)}%
-                  </Text>
-                </View>
-              </View>
-            </View>
-
-            {/* Timer Controls */}
-            <View style={styles.timerControls}>
-              {isWateringActive ? (
-                <TouchableOpacity
-                  style={styles.pauseButton}
-                  onPress={() => pauseTimer(plant.id)}
-                >
-                  <Feather name="pause" size={18} color="#FFFFFF" />
-                  <Text style={styles.pauseButtonText}>Pause</Text>
-                </TouchableOpacity>
-              ) : wateringTimeLeft > 0 ? (
-                <TouchableOpacity
-                  style={styles.resumeButton}
-                  onPress={() => resumeTimer(plant.id)}
-                >
-                  <Feather name="play" size={18} color="#FFFFFF" />
-                  <Text style={styles.resumeButtonText}>Resume</Text>
-                </TouchableOpacity>
-              ) : null}
-
-              <TouchableOpacity
-                style={styles.resetButton}
-                onPress={() => resetTimer(plant.id)}
-              >
-                <Feather name="rotate-ccw" size={18} color="#FFFFFF" />
-                <Text style={styles.resetButtonText}>Reset</Text>
-              </TouchableOpacity>
-            </View>
-          </View>
-        )}
-=======
-
->>>>>>> ae24c705
 
         {/* 5. Additional Actions */}
         <View style={styles.sectionContainer}>
@@ -638,11 +559,6 @@
         timeOptions={irrigationTimes}
       />
 
-<<<<<<< HEAD
-      {/* 7. Irrigation Overlay */}
-      <IrrigationOverlay
-        isActive={isWateringActive || isManualMode}
-=======
       {/* 7. Smart Irrigation Loader */}
       <SmartIrrigationLoader 
         isVisible={pendingIrrigationRequest}
@@ -651,7 +567,6 @@
       {/* 8. Irrigation Overlay */}
       <IrrigationOverlay 
         isActive={isWateringActive && !pendingIrrigationRequest && (isManualMode || isSmartMode)}
->>>>>>> ae24c705
         timeLeft={wateringTimeLeft}
         onStop={() => {
           // Send single STOP_IRRIGATION message
